{
 "cells": [
  {
   "attachments": {},
   "cell_type": "markdown",
   "metadata": {},
   "source": [
    "# RA2CE feature: Losses analysis"
   ]
  },
  {
   "cell_type": "code",
   "execution_count": 4,
   "metadata": {},
   "outputs": [],
   "source": [
    "import geopandas as gpd\n",
    "import matplotlib.pyplot as plt\n",
    "from pathlib import Path\n",
    "import numpy as np\n",
    "import rasterio\n",
    "from branca.colormap import LinearColormap\n",
    "import folium\n",
    "\n",
    "from ra2ce.ra2ce_handler import Ra2ceHandler #import the ra2cehandler to run ra2ce analyses\n",
    "\n",
    "root_dir = Path(\".\\\\data\\\\losses\")\n",
    "assert root_dir.exists(), \"root_dir not found.\"\n",
    "\n",
    "_network_ini_name = \"network_losses.ini\" #set the name for the network.ini\n",
    "_analysis_ini_name = \"analysis_losses.ini\" #set the name for the analysis.ini\n",
    "\n",
    "network_ini_losses = root_dir / _network_ini_name\n",
    "assert network_ini_losses.is_file()\n",
    "\n",
    "analysis_ini_losses = root_dir / _analysis_ini_name\n",
    "assert analysis_ini_losses.is_file()"
   ]
  },
  {
   "attachments": {},
   "cell_type": "markdown",
   "metadata": {},
   "source": [
    "Set the paths to the initialization files and check if the files exist."
   ]
  },
  {
   "cell_type": "code",
   "execution_count": null,
   "metadata": {},
   "outputs": [],
   "source": [
    "_network_ini_name = \"network_criticality.ini\" #set the name for the network.ini\n",
    "_analysis_ini_name = \"analysis_criticality.ini\" #set the name for the analysis.ini\n",
    "\n",
    "network_ini_criticality = root_dir / _network_ini_name\n",
    "assert network_ini_criticality.is_file()\n",
    "\n",
    "analysis_ini_criticality = root_dir / _analysis_ini_name\n",
    "assert analysis_ini_criticality.is_file()"
   ]
  },
  {
   "attachments": {},
   "cell_type": "markdown",
   "metadata": {},
   "source": [
    "Run RA2CE."
   ]
  },
  {
   "cell_type": "code",
   "execution_count": null,
   "metadata": {},
   "outputs": [],
   "source": [
    "handler = Ra2ceHandler(network=network_ini_criticality, analysis=analysis_ini_criticality)\n",
    "criticality_analysis_weight = handler.input_config.analysis_config.config_data.indirect[0].weighing.config_value\n",
    "\n",
    "handler.configure()\n",
    "handler.run_analysis()"
   ]
  },
  {
   "attachments": {},
   "cell_type": "markdown",
   "metadata": {},
   "source": [
    "#### Visualising the network"
   ]
  },
  {
   "cell_type": "code",
   "execution_count": null,
   "metadata": {},
   "outputs": [],
   "source": [
    "# Set the path to your output_graph folder to find the network/graph creation:\n",
    "path_output_graph = root_dir / \"static\" / \"output_graph\"\n",
    "\n",
    "# Now we find and inspect the file 'base_graph_edges.gpkg' which holds the 'edges' of the network. \n",
    "# An edge (or link) of a network (or graph) represents a connection between two nodes (or vertices) of the network. More information on: https://mathinsight.org/definition/network_edge#:~:text=An%20edge%20(or%20link)%20of,in%20the%20first%20figure%20below.\n",
    "base_graph_edges = path_output_graph / \"base_network.gpkg\"\n",
    "edges_gdf = gpd.read_file(base_graph_edges, driver = \"GPKG\")\n",
    "edges_gdf.head()\n",
    "\n",
    "edges_gdf.explore(tiles=\"CartoDB positron\", popup = True)"
   ]
  },
  {
   "cell_type": "code",
   "execution_count": null,
   "metadata": {},
   "outputs": [],
   "source": [
    "#  Inspect the criticality analysis results\n",
    "\n",
    "# Set the path to your output folder:\n",
    "path_output = root_dir / \"output\" / \"single_link_redundancy\"\n",
    "redundancy_file = path_output / \"republic_dominican_redundancy.gpkg\"\n",
    "redundancy_gdf = gpd.read_file(redundancy_file, driver = \"GPKG\")\n",
    "\n",
    "redundancy_gdf.explore(tiles=\"CartoDB positron\", popup = True, column = f\"alt_{criticality_analysis_weight}\")"
   ]
  },
  {
   "cell_type": "markdown",
   "metadata": {},
   "source": [
    "## Losses Analysis"
   ]
  },
  {
   "cell_type": "code",
   "execution_count": 5,
   "metadata": {},
   "outputs": [
    {
     "name": "stderr",
     "output_type": "stream",
     "text": [
<<<<<<< HEAD
      "2024-03-25 11:39:08 AM - [ra2ce_logging.py:41] - root - INFO - RA2CE logger initialized.\n"
     ]
    },
    {
     "name": "stderr",
     "output_type": "stream",
     "text": [
      "2024-03-25 11:39:08 AM - [networks.py:186] - root - INFO - Apparently, you already did create a network with ra2ce earlier. Ra2ce will use this: data\\losses\\static\\output_graph\\base_graph.p\n",
      "2024-03-25 11:39:08 AM - [hazard_overlay.py:108] - root - INFO - Initialized hazard object.\n",
      "2024-03-25 11:39:08 AM - [hazard_overlay.py:696] - root - INFO - Iterating overlay of GeoPandas Dataframe.\n",
      "2024-03-25 11:39:08 AM - [hazard_overlay.py:734] - root - INFO - Setting 'base_network_hazard' graph.\n",
      "2024-03-25 11:39:08 AM - [hazard_intersect_builder_for_tif.py:183] - root - WARNING - Some geometries have NoneType objects (no coordinate information), namely: Empty GeoDataFrame\n",
      "Columns: [ID, link_type, avgspeed, geometry, node_A, node_B, edge_fid, length]\n",
      "Index: [].This could be due to segmentation, and might cause an exception in hazard overlay\n",
      "Network hazard overlay with Inundacion_Fluvial_tr100: 100%|██████████| 789/789 [00:07<00:00, 105.33it/s]\n",
      "Network fraction with hazard overlay with Inundacion_Fluvial_tr100: 100%|██████████| 789/789 [00:06<00:00, 113.89it/s]\n",
      "2024-03-25 11:39:23 AM - [indirect_analysis_runner.py:98] - root - INFO - ----------------------------- Started analyzing 'republic_dominican_redundancy'  -----------------------------\n",
      "2024-03-25 11:40:55 AM - [indirect_analysis_runner.py:71] - root - INFO - Results saved to: data\\losses\\output\\single_link_losses\\republic_dominican_redundancy.gpkg\n",
      "2024-03-25 11:40:55 AM - [indirect_analysis_runner.py:108] - root - INFO - ----------------------------- Analysis 'republic_dominican_redundancy' finished. Time: 91.6s  -----------------------------\n"
=======
      "2024-03-25 11:14:54 AM - [ra2ce_logging.py:41] - root - INFO - RA2CE logger initialized.\n",
      "2024-03-25 11:14:54 AM - [ra2ce_logging.py:41] - root - INFO - RA2CE logger initialized.\n",
      "2024-03-25 11:14:54 AM - [ra2ce_logging.py:41] - root - INFO - RA2CE logger initialized.\n"
>>>>>>> fa2a0284
     ]
    }
   ],
   "source": [
    "handler = Ra2ceHandler(network=network_ini_losses, analysis=analysis_ini_losses)\n",
    "criticality_analysis_weight = handler.input_config.analysis_config.config_data.indirect[0].weighing.config_value\n",
    "\n",
    "handler.configure()\n",
    "handler.run_analysis()"
   ]
  },
  {
   "cell_type": "markdown",
   "metadata": {},
   "source": [
    "#### Introducing a hazardous event"
   ]
  },
  {
   "cell_type": "code",
   "execution_count": null,
   "metadata": {},
   "outputs": [],
   "source": [
    "hazard_folder = root_dir / \"static\" / \"hazard\" # find the hazard folder where you locate your floo dmap\n",
    "hazard_map = hazard_folder / \"Inundacion_Fluvial_tr1000.tif\" # set the location of the hazard map\n",
    "\n",
    "# Open the TIF file using rasterio\n",
    "with rasterio.open(hazard_map) as src:\n",
    "    # Read the TIF file as a numpy array\n",
    "    tif_array = src.read(1)  # Change the band index (1) if necessary\n",
    "\n",
    "plt.figure(figsize=(10, 10))\n",
    "plt.imshow(tif_array, cmap='Blues')  # Change the colormap if desired\n",
    "plt.colorbar(label='Pixel Values')\n",
    "plt.title('Flood map')\n",
    "plt.show()\n"
   ]
  },
  {
   "cell_type": "code",
   "execution_count": null,
   "metadata": {},
   "outputs": [],
   "source": [
    "# Show inundated links\n",
    "\n",
    "inundation_threshold = 0.5\n",
    "\n",
    "hazard_output = root_dir / \"static\" / \"output_graph\" / \"base_graph_hazard_edges.gpkg\"\n",
    "hazard_gdf = gpd.read_file(hazard_output, driver = \"GPKG\")\n",
    "\n",
    "# Create a colormap\n",
    "colormap = LinearColormap(['lightblue', 'blue', 'darkblue'], vmin=inundation_threshold, vmax=hazard_gdf['EV1_ma'].max(), caption='EV1_ma')\n",
    "\n",
    "center = [hazard_gdf['geometry'].centroid.y.mean(), hazard_gdf['geometry'].centroid.x.mean()]\n",
    "m = folium.Map(location=center, zoom_start=12, control_scale=True, tiles=\"cartodbpositron\")\n",
    "\n",
    "# Create two separate FeatureGroup layers\n",
    "gray_layer = folium.FeatureGroup(name='Unimpacted links', show=True)\n",
    "colored_layer = folium.FeatureGroup(name='Inundated links', overlay=True, control=False)\n",
    "\n",
    "# Add edges to the m\n",
    "for idx, row in hazard_gdf.iterrows():\n",
    "    color = 'gray' if (row['EV1_ma'] < inundation_threshold) or ('bridge' in row and row['bridge'] == 'yes') else colormap(row['EV1_ma'])\n",
    "    \n",
    "    # Extracting coordinates from LineString\n",
    "    coordinates = [(coord[1], coord[0]) for coord in row['geometry'].coords]\n",
    "\n",
    "    # Create a popup with data\n",
    "    popup_content = f\"<strong>Water height(m):</strong> {round(row['EV1_ma'], 1)}\"\n",
    "    popup = folium.Popup(popup_content, max_width=300)\n",
    "    \n",
    "    # Add PolyLine to the appropriate layer\n",
    "    folium.PolyLine(\n",
    "        locations=coordinates,\n",
    "        color=color,\n",
    "        weight=2,\n",
    "        opacity=1,\n",
    "        popup=popup\n",
    "    ).add_to(gray_layer if row['EV1_ma'] < inundation_threshold else colored_layer)\n",
    "\n",
    "# Add FeatureGroup layers to the m\n",
    "gray_layer.add_to(m)\n",
    "colored_layer.add_to(m)\n",
    "\n",
    "# Add colormap to the m\n",
    "colormap.add_to(m)\n",
    "\n",
    "# Add LayerControl to the m\n",
    "folium.LayerControl().add_to(m)\n",
    "\n",
    "# Display the m\n",
    "m"
   ]
  }
 ],
 "metadata": {
  "kernelspec": {
   "display_name": "ra2ce_env",
   "language": "python",
   "name": "python3"
  },
  "language_info": {
   "codemirror_mode": {
    "name": "ipython",
    "version": 3
   },
   "file_extension": ".py",
   "mimetype": "text/x-python",
   "name": "python",
   "nbconvert_exporter": "python",
   "pygments_lexer": "ipython3",
   "version": "3.10.12"
  }
 },
 "nbformat": 4,
 "nbformat_minor": 2
}<|MERGE_RESOLUTION|>--- conflicted
+++ resolved
@@ -10,7 +10,7 @@
   },
   {
    "cell_type": "code",
-   "execution_count": 4,
+   "execution_count": null,
    "metadata": {},
    "outputs": [],
    "source": [
@@ -38,93 +38,6 @@
    ]
   },
   {
-   "attachments": {},
-   "cell_type": "markdown",
-   "metadata": {},
-   "source": [
-    "Set the paths to the initialization files and check if the files exist."
-   ]
-  },
-  {
-   "cell_type": "code",
-   "execution_count": null,
-   "metadata": {},
-   "outputs": [],
-   "source": [
-    "_network_ini_name = \"network_criticality.ini\" #set the name for the network.ini\n",
-    "_analysis_ini_name = \"analysis_criticality.ini\" #set the name for the analysis.ini\n",
-    "\n",
-    "network_ini_criticality = root_dir / _network_ini_name\n",
-    "assert network_ini_criticality.is_file()\n",
-    "\n",
-    "analysis_ini_criticality = root_dir / _analysis_ini_name\n",
-    "assert analysis_ini_criticality.is_file()"
-   ]
-  },
-  {
-   "attachments": {},
-   "cell_type": "markdown",
-   "metadata": {},
-   "source": [
-    "Run RA2CE."
-   ]
-  },
-  {
-   "cell_type": "code",
-   "execution_count": null,
-   "metadata": {},
-   "outputs": [],
-   "source": [
-    "handler = Ra2ceHandler(network=network_ini_criticality, analysis=analysis_ini_criticality)\n",
-    "criticality_analysis_weight = handler.input_config.analysis_config.config_data.indirect[0].weighing.config_value\n",
-    "\n",
-    "handler.configure()\n",
-    "handler.run_analysis()"
-   ]
-  },
-  {
-   "attachments": {},
-   "cell_type": "markdown",
-   "metadata": {},
-   "source": [
-    "#### Visualising the network"
-   ]
-  },
-  {
-   "cell_type": "code",
-   "execution_count": null,
-   "metadata": {},
-   "outputs": [],
-   "source": [
-    "# Set the path to your output_graph folder to find the network/graph creation:\n",
-    "path_output_graph = root_dir / \"static\" / \"output_graph\"\n",
-    "\n",
-    "# Now we find and inspect the file 'base_graph_edges.gpkg' which holds the 'edges' of the network. \n",
-    "# An edge (or link) of a network (or graph) represents a connection between two nodes (or vertices) of the network. More information on: https://mathinsight.org/definition/network_edge#:~:text=An%20edge%20(or%20link)%20of,in%20the%20first%20figure%20below.\n",
-    "base_graph_edges = path_output_graph / \"base_network.gpkg\"\n",
-    "edges_gdf = gpd.read_file(base_graph_edges, driver = \"GPKG\")\n",
-    "edges_gdf.head()\n",
-    "\n",
-    "edges_gdf.explore(tiles=\"CartoDB positron\", popup = True)"
-   ]
-  },
-  {
-   "cell_type": "code",
-   "execution_count": null,
-   "metadata": {},
-   "outputs": [],
-   "source": [
-    "#  Inspect the criticality analysis results\n",
-    "\n",
-    "# Set the path to your output folder:\n",
-    "path_output = root_dir / \"output\" / \"single_link_redundancy\"\n",
-    "redundancy_file = path_output / \"republic_dominican_redundancy.gpkg\"\n",
-    "redundancy_gdf = gpd.read_file(redundancy_file, driver = \"GPKG\")\n",
-    "\n",
-    "redundancy_gdf.explore(tiles=\"CartoDB positron\", popup = True, column = f\"alt_{criticality_analysis_weight}\")"
-   ]
-  },
-  {
    "cell_type": "markdown",
    "metadata": {},
    "source": [
@@ -133,41 +46,9 @@
   },
   {
    "cell_type": "code",
-   "execution_count": 5,
+   "execution_count": null,
    "metadata": {},
-   "outputs": [
-    {
-     "name": "stderr",
-     "output_type": "stream",
-     "text": [
-<<<<<<< HEAD
-      "2024-03-25 11:39:08 AM - [ra2ce_logging.py:41] - root - INFO - RA2CE logger initialized.\n"
-     ]
-    },
-    {
-     "name": "stderr",
-     "output_type": "stream",
-     "text": [
-      "2024-03-25 11:39:08 AM - [networks.py:186] - root - INFO - Apparently, you already did create a network with ra2ce earlier. Ra2ce will use this: data\\losses\\static\\output_graph\\base_graph.p\n",
-      "2024-03-25 11:39:08 AM - [hazard_overlay.py:108] - root - INFO - Initialized hazard object.\n",
-      "2024-03-25 11:39:08 AM - [hazard_overlay.py:696] - root - INFO - Iterating overlay of GeoPandas Dataframe.\n",
-      "2024-03-25 11:39:08 AM - [hazard_overlay.py:734] - root - INFO - Setting 'base_network_hazard' graph.\n",
-      "2024-03-25 11:39:08 AM - [hazard_intersect_builder_for_tif.py:183] - root - WARNING - Some geometries have NoneType objects (no coordinate information), namely: Empty GeoDataFrame\n",
-      "Columns: [ID, link_type, avgspeed, geometry, node_A, node_B, edge_fid, length]\n",
-      "Index: [].This could be due to segmentation, and might cause an exception in hazard overlay\n",
-      "Network hazard overlay with Inundacion_Fluvial_tr100: 100%|██████████| 789/789 [00:07<00:00, 105.33it/s]\n",
-      "Network fraction with hazard overlay with Inundacion_Fluvial_tr100: 100%|██████████| 789/789 [00:06<00:00, 113.89it/s]\n",
-      "2024-03-25 11:39:23 AM - [indirect_analysis_runner.py:98] - root - INFO - ----------------------------- Started analyzing 'republic_dominican_redundancy'  -----------------------------\n",
-      "2024-03-25 11:40:55 AM - [indirect_analysis_runner.py:71] - root - INFO - Results saved to: data\\losses\\output\\single_link_losses\\republic_dominican_redundancy.gpkg\n",
-      "2024-03-25 11:40:55 AM - [indirect_analysis_runner.py:108] - root - INFO - ----------------------------- Analysis 'republic_dominican_redundancy' finished. Time: 91.6s  -----------------------------\n"
-=======
-      "2024-03-25 11:14:54 AM - [ra2ce_logging.py:41] - root - INFO - RA2CE logger initialized.\n",
-      "2024-03-25 11:14:54 AM - [ra2ce_logging.py:41] - root - INFO - RA2CE logger initialized.\n",
-      "2024-03-25 11:14:54 AM - [ra2ce_logging.py:41] - root - INFO - RA2CE logger initialized.\n"
->>>>>>> fa2a0284
-     ]
-    }
-   ],
+   "outputs": [],
    "source": [
     "handler = Ra2ceHandler(network=network_ini_losses, analysis=analysis_ini_losses)\n",
     "criticality_analysis_weight = handler.input_config.analysis_config.config_data.indirect[0].weighing.config_value\n",
@@ -278,7 +159,7 @@
    "name": "python",
    "nbconvert_exporter": "python",
    "pygments_lexer": "ipython3",
-   "version": "3.10.12"
+   "version": "3.10.13"
   }
  },
  "nbformat": 4,
