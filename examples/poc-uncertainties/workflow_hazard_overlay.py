from pathlib import Path

from ra2ce.network.network_config_data.enums.aggregate_wl_enum import AggregateWlEnum
from ra2ce.network.network_config_data.enums.source_enum import SourceEnum
from ra2ce.network.network_config_data.network_config_data import (
    HazardSection,
    NetworkConfigData,
    NetworkSection,
)
from ra2ce.ra2ce_handler import Ra2ceHandler

"""
    This script runs a network WITHOUT an analysis,
    as we are only interested to retrieve the HAZARD overlay.
"""

# Create one network configuration per provided hazard.
<<<<<<< HEAD
# We assume the whole input directory will be mounted in `/input_model`
_root_dir = Path("./input_model")
static_path=_root_dir.joinpath("static")
output_path=static_path.joinpath("output_graph")

assert _root_dir.exists()
_tif_data_directory = list(Path("event").iterdir())[0]
event_name = _tif_data_directory.name

assert _tif_data_directory.exists()

=======
# We assume the whole input directory will be mounted in `/data`
_root_dir = Path("/modeldata")
assert _root_dir.exists()
static_path = _root_dir.joinpath("static")


_events_data_directory = Path("/events")
assert _events_data_directory.exists()

_event_directory = list(_events_data_directory.iterdir())[0]
assert _event_directory.exists()

# Define output directory
output_path = Path("/output_workflow1", "events", _event_directory.name)

>>>>>>> 84bb9853
# Replacement for network ini:
_primary_file = _root_dir.joinpath("static", "network", "edges_NISv_RD_new_LinkNr.shp")
assert _primary_file.exists()
_network_section = NetworkSection(
    source=SourceEnum.SHAPEFILE,  # Used to specify the shapefile name of the (road) network to do the analysis with, when creating a network from a shapefile.
    primary_file=[
        _primary_file
    ],  # soecify in the RA2CE folder setup where the network is locates
    save_gpkg=True,
)

# pass the specified sections as arguments for configuration
_network_config_data = NetworkConfigData(
    root_path=_root_dir,
    static_path=static_path,
    network=_network_section,
<<<<<<< HEAD
    output_path=output_path
    )
=======
)
>>>>>>> 84bb9853

# Run analysis
_handler = Ra2ceHandler.from_config(_network_config_data, None)
_handler.input_config.network_config.config_data.hazard.hazard_map = [
    list(_event_directory.glob("*.tif"))[0]
]
_handler.input_config.network_config.config_data.hazard.hazard_crs = "EPSG:28992"
_handler.input_config.network_config.config_data.hazard.aggregate_wl = (
    AggregateWlEnum.MAX
)

# Try to get only RELEVANT info messages.
import warnings

warnings.filterwarnings("ignore")

_handler.configure()
_handler.run_analysis()<|MERGE_RESOLUTION|>--- conflicted
+++ resolved
@@ -15,19 +15,6 @@
 """
 
 # Create one network configuration per provided hazard.
-<<<<<<< HEAD
-# We assume the whole input directory will be mounted in `/input_model`
-_root_dir = Path("./input_model")
-static_path=_root_dir.joinpath("static")
-output_path=static_path.joinpath("output_graph")
-
-assert _root_dir.exists()
-_tif_data_directory = list(Path("event").iterdir())[0]
-event_name = _tif_data_directory.name
-
-assert _tif_data_directory.exists()
-
-=======
 # We assume the whole input directory will be mounted in `/data`
 _root_dir = Path("/modeldata")
 assert _root_dir.exists()
@@ -42,8 +29,8 @@
 
 # Define output directory
 output_path = Path("/output_workflow1", "events", _event_directory.name)
+output_path.mkdir(parents=True, exist_ok=True)
 
->>>>>>> 84bb9853
 # Replacement for network ini:
 _primary_file = _root_dir.joinpath("static", "network", "edges_NISv_RD_new_LinkNr.shp")
 assert _primary_file.exists()
@@ -59,13 +46,9 @@
 _network_config_data = NetworkConfigData(
     root_path=_root_dir,
     static_path=static_path,
+    output_path=output_path,
     network=_network_section,
-<<<<<<< HEAD
-    output_path=output_path
-    )
-=======
 )
->>>>>>> 84bb9853
 
 # Run analysis
 _handler = Ra2ceHandler.from_config(_network_config_data, None)
