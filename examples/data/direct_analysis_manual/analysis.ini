[project]
name = beira

[analysis1]
<<<<<<< HEAD
name = Huizinga_direct_damage_event
analysis = direct_damage
=======
name = Manual_direct_damage_event
analysis = direct
>>>>>>> 39b702f1
event_type = event
damage_curve = MAN
save_csv = True
save_gpkg = True<|MERGE_RESOLUTION|>--- conflicted
+++ resolved
@@ -2,13 +2,8 @@
 name = beira
 
 [analysis1]
-<<<<<<< HEAD
-name = Huizinga_direct_damage_event
+name = Manual_direct_damage_event
 analysis = direct_damage
-=======
-name = Manual_direct_damage_event
-analysis = direct
->>>>>>> 39b702f1
 event_type = event
 damage_curve = MAN
 save_csv = True
