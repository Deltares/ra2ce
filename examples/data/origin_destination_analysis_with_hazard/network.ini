--- conflicted
+++ resolved
@@ -16,14 +16,8 @@
 [origins_destinations]
 origins = origins.shp
 destinations = destinations.shp
-<<<<<<< HEAD
 origins_name = A
 destinations_name = B
-id_name_origin_destination = OBJECTID
-=======
-origins_names = A
-destinations_names = B
->>>>>>> 45fe017d
 origin_count = POPULATION                         
 origin_out_fraction = 1
 category = category
