--- conflicted
+++ resolved
@@ -10,11 +10,7 @@
   },
   {
    "cell_type": "code",
-<<<<<<< HEAD
-   "execution_count": 90,
-=======
    "execution_count": 19,
->>>>>>> 5b662300
    "metadata": {},
    "outputs": [],
    "source": [
@@ -27,11 +23,7 @@
     "\n",
     "_network_ini_name = \"network.ini\" # set the name for the network.ini settings file\n",
     "\n",
-<<<<<<< HEAD
-    "folder_dir = Path(r'C:\\Users\\rautenba\\OneDrive - Stichting Deltares\\Moonshot_5\\test_graph_od')\n",
-=======
     "folder_dir = Path(r\"C:\\Users\\groen_fe\\OneDrive - Stichting Deltares\\1_Projects\\Moonshot_5\\small_graph_od\")\n",
->>>>>>> 5b662300
     "\n",
     "network_ini = folder_dir / _network_ini_name\n",
     "assert network_ini.is_file() # check whether the network.ini file exists"
@@ -46,49 +38,13 @@
   },
   {
    "cell_type": "code",
-<<<<<<< HEAD
-   "execution_count": 91,
-=======
    "execution_count": 20,
->>>>>>> 5b662300
    "metadata": {},
    "outputs": [
     {
      "name": "stderr",
      "output_type": "stream",
      "text": [
-<<<<<<< HEAD
-      "2023-09-20 11:39:43 AM - [ra2ce_logging.py:41] - root - INFO - RA2CE logger initialized.\n",
-      "2023-09-20 11:39:43 AM - [ra2ce_logging.py:41] - root - INFO - RA2CE logger initialized.\n",
-      "2023-09-20 11:39:43 AM - [ra2ce_logging.py:41] - root - INFO - RA2CE logger initialized.\n",
-      "2023-09-20 11:39:43 AM - [ra2ce_logging.py:41] - root - INFO - RA2CE logger initialized.\n",
-      "2023-09-20 11:39:43 AM - [ra2ce_logging.py:41] - root - INFO - RA2CE logger initialized.\n",
-      "2023-09-20 11:39:43 AM - [ra2ce_logging.py:41] - root - INFO - RA2CE logger initialized.\n",
-      "2023-09-20 11:39:43 AM - [network_config_wrapper.py:106] - root - INFO - Existing graph/network found: C:\\Users\\rautenba\\OneDrive - Stichting Deltares\\Moonshot_5\\test_graph_od\\static\\output_graph\\base_graph.p.\n",
-      "2023-09-20 11:39:43 AM - [network_config_wrapper.py:106] - root - INFO - Existing graph/network found: C:\\Users\\rautenba\\OneDrive - Stichting Deltares\\Moonshot_5\\test_graph_od\\static\\output_graph\\base_graph.p.\n",
-      "2023-09-20 11:39:43 AM - [network_config_wrapper.py:106] - root - INFO - Existing graph/network found: C:\\Users\\rautenba\\OneDrive - Stichting Deltares\\Moonshot_5\\test_graph_od\\static\\output_graph\\base_graph.p.\n",
-      "2023-09-20 11:39:43 AM - [network_config_wrapper.py:106] - root - INFO - Existing graph/network found: C:\\Users\\rautenba\\OneDrive - Stichting Deltares\\Moonshot_5\\test_graph_od\\static\\output_graph\\base_graph.p.\n",
-      "2023-09-20 11:39:43 AM - [network_config_wrapper.py:106] - root - INFO - Existing graph/network found: C:\\Users\\rautenba\\OneDrive - Stichting Deltares\\Moonshot_5\\test_graph_od\\static\\output_graph\\base_graph.p.\n",
-      "2023-09-20 11:39:43 AM - [network_config_wrapper.py:106] - root - INFO - Existing graph/network found: C:\\Users\\rautenba\\OneDrive - Stichting Deltares\\Moonshot_5\\test_graph_od\\static\\output_graph\\base_graph.p.\n",
-      "2023-09-20 11:39:43 AM - [network_config_wrapper.py:106] - root - INFO - Existing graph/network found: C:\\Users\\rautenba\\OneDrive - Stichting Deltares\\Moonshot_5\\test_graph_od\\static\\output_graph\\base_network.feather.\n",
-      "2023-09-20 11:39:43 AM - [network_config_wrapper.py:106] - root - INFO - Existing graph/network found: C:\\Users\\rautenba\\OneDrive - Stichting Deltares\\Moonshot_5\\test_graph_od\\static\\output_graph\\base_network.feather.\n",
-      "2023-09-20 11:39:43 AM - [network_config_wrapper.py:106] - root - INFO - Existing graph/network found: C:\\Users\\rautenba\\OneDrive - Stichting Deltares\\Moonshot_5\\test_graph_od\\static\\output_graph\\base_network.feather.\n",
-      "2023-09-20 11:39:43 AM - [network_config_wrapper.py:106] - root - INFO - Existing graph/network found: C:\\Users\\rautenba\\OneDrive - Stichting Deltares\\Moonshot_5\\test_graph_od\\static\\output_graph\\base_network.feather.\n",
-      "2023-09-20 11:39:43 AM - [network_config_wrapper.py:106] - root - INFO - Existing graph/network found: C:\\Users\\rautenba\\OneDrive - Stichting Deltares\\Moonshot_5\\test_graph_od\\static\\output_graph\\base_network.feather.\n",
-      "2023-09-20 11:39:43 AM - [network_config_wrapper.py:106] - root - INFO - Existing graph/network found: C:\\Users\\rautenba\\OneDrive - Stichting Deltares\\Moonshot_5\\test_graph_od\\static\\output_graph\\base_network.feather.\n",
-      "2023-09-20 11:39:43 AM - [network_config_wrapper.py:106] - root - INFO - Existing graph/network found: C:\\Users\\rautenba\\OneDrive - Stichting Deltares\\Moonshot_5\\test_graph_od\\static\\output_graph\\origins_destinations_graph.p.\n",
-      "2023-09-20 11:39:43 AM - [network_config_wrapper.py:106] - root - INFO - Existing graph/network found: C:\\Users\\rautenba\\OneDrive - Stichting Deltares\\Moonshot_5\\test_graph_od\\static\\output_graph\\origins_destinations_graph.p.\n",
-      "2023-09-20 11:39:43 AM - [network_config_wrapper.py:106] - root - INFO - Existing graph/network found: C:\\Users\\rautenba\\OneDrive - Stichting Deltares\\Moonshot_5\\test_graph_od\\static\\output_graph\\origins_destinations_graph.p.\n",
-      "2023-09-20 11:39:43 AM - [network_config_wrapper.py:106] - root - INFO - Existing graph/network found: C:\\Users\\rautenba\\OneDrive - Stichting Deltares\\Moonshot_5\\test_graph_od\\static\\output_graph\\origins_destinations_graph.p.\n",
-      "2023-09-20 11:39:43 AM - [network_config_wrapper.py:106] - root - INFO - Existing graph/network found: C:\\Users\\rautenba\\OneDrive - Stichting Deltares\\Moonshot_5\\test_graph_od\\static\\output_graph\\origins_destinations_graph.p.\n",
-      "2023-09-20 11:39:43 AM - [network_config_wrapper.py:106] - root - INFO - Existing graph/network found: C:\\Users\\rautenba\\OneDrive - Stichting Deltares\\Moonshot_5\\test_graph_od\\static\\output_graph\\origins_destinations_graph.p.\n",
-      "2023-09-20 11:39:43 AM - [networks.py:183] - root - INFO - Apparently, you already did create a network with ra2ce earlier. Ra2ce will use this: C:\\Users\\rautenba\\OneDrive - Stichting Deltares\\Moonshot_5\\test_graph_od\\static\\output_graph\\base_graph.p\n",
-      "2023-09-20 11:39:43 AM - [networks.py:183] - root - INFO - Apparently, you already did create a network with ra2ce earlier. Ra2ce will use this: C:\\Users\\rautenba\\OneDrive - Stichting Deltares\\Moonshot_5\\test_graph_od\\static\\output_graph\\base_graph.p\n",
-      "2023-09-20 11:39:43 AM - [networks.py:183] - root - INFO - Apparently, you already did create a network with ra2ce earlier. Ra2ce will use this: C:\\Users\\rautenba\\OneDrive - Stichting Deltares\\Moonshot_5\\test_graph_od\\static\\output_graph\\base_graph.p\n",
-      "2023-09-20 11:39:43 AM - [networks.py:183] - root - INFO - Apparently, you already did create a network with ra2ce earlier. Ra2ce will use this: C:\\Users\\rautenba\\OneDrive - Stichting Deltares\\Moonshot_5\\test_graph_od\\static\\output_graph\\base_graph.p\n",
-      "2023-09-20 11:39:43 AM - [networks.py:183] - root - INFO - Apparently, you already did create a network with ra2ce earlier. Ra2ce will use this: C:\\Users\\rautenba\\OneDrive - Stichting Deltares\\Moonshot_5\\test_graph_od\\static\\output_graph\\base_graph.p\n",
-      "2023-09-20 11:39:43 AM - [networks.py:183] - root - INFO - Apparently, you already did create a network with ra2ce earlier. Ra2ce will use this: C:\\Users\\rautenba\\OneDrive - Stichting Deltares\\Moonshot_5\\test_graph_od\\static\\output_graph\\base_graph.p\n"
-=======
       "2023-09-20 02:51:22 PM - [ra2ce_logging.py:41] - root - INFO - RA2CE logger initialized.\n",
       "2023-09-20 02:51:22 PM - [ra2ce_logging.py:41] - root - INFO - RA2CE logger initialized.\n",
       "2023-09-20 02:51:22 PM - [network_config_wrapper.py:106] - root - INFO - Existing graph/network found: C:\\Users\\groen_fe\\OneDrive - Stichting Deltares\\1_Projects\\Moonshot_5\\small_graph_od\\static\\output_graph\\base_graph.p.\n",
@@ -112,7 +68,6 @@
       "2023-09-20 02:51:23 PM - [networks_utils.py:1211] - root - INFO - Saving edges as shapefile: C:\\Users\\groen_fe\\OneDrive - Stichting Deltares\\1_Projects\\Moonshot_5\\small_graph_od\\static\\output_graph\\origins_destinations_graph_edges.gpkg\n",
       "2023-09-20 02:51:26 PM - [multi_graph_network_exporter.py:48] - root - INFO - Saved origins_destinations_graph_edges.shp and origins_destinations_graph_nodes.shp in C:\\Users\\groen_fe\\OneDrive - Stichting Deltares\\1_Projects\\Moonshot_5\\small_graph_od\\static\\output_graph.\n",
       "2023-09-20 02:51:26 PM - [multi_graph_network_exporter.py:48] - root - INFO - Saved origins_destinations_graph_edges.shp and origins_destinations_graph_nodes.shp in C:\\Users\\groen_fe\\OneDrive - Stichting Deltares\\1_Projects\\Moonshot_5\\small_graph_od\\static\\output_graph.\n"
->>>>>>> 5b662300
      ]
     }
    ],
@@ -130,11 +85,7 @@
   },
   {
    "cell_type": "code",
-<<<<<<< HEAD
-   "execution_count": 92,
-=======
    "execution_count": 21,
->>>>>>> 5b662300
    "metadata": {},
    "outputs": [],
    "source": [
@@ -151,11 +102,7 @@
   },
   {
    "cell_type": "code",
-<<<<<<< HEAD
-   "execution_count": 93,
-=======
    "execution_count": 22,
->>>>>>> 5b662300
    "metadata": {},
    "outputs": [],
    "source": [
@@ -180,11 +127,7 @@
   },
   {
    "cell_type": "code",
-<<<<<<< HEAD
-   "execution_count": 101,
-=======
    "execution_count": 23,
->>>>>>> 5b662300
    "metadata": {},
    "outputs": [],
    "source": [
@@ -200,10 +143,6 @@
     "    elif e[-1]['avgspeed'] <= 84 and  e[-1]['avgspeed'] > 76:\n",
     "        E = single_cap_list[2]\n",
     "    elif e[-1]['avgspeed'] <= 76:\n",
-<<<<<<< HEAD
-    "        E = single_cap_list[3]   \n",
-    "    graph[e[0]][e[1]][e[2]][\"capacity\"] = E * e[-1][\"lanes_new\"]"
-=======
     "        E = single_cap_list[3]  \n",
     "    graph[e[0]][e[1]][e[2]][\"capacity\"] = E * e[-1][\"lanes_new\"]"
    ]
@@ -404,45 +343,19 @@
     "    geometry=\"geometry\",\n",
     "    crs=\"epsg:4326\",\n",
     ")"
->>>>>>> 5b662300
-   ]
-  },
-  {
-   "cell_type": "code",
-<<<<<<< HEAD
-   "execution_count": 102,
-=======
+   ]
+  },
+  {
+   "cell_type": "code",
    "execution_count": 47,
->>>>>>> 5b662300
    "metadata": {},
    "outputs": [
     {
      "name": "stderr",
      "output_type": "stream",
      "text": [
-<<<<<<< HEAD
-      "2023-09-20 11:58:08 AM - [networks_utils.py:1210] - root - INFO - Saving nodes as shapefile: C:\\Users\\rautenba\\OneDrive - Stichting Deltares\\Moonshot_5\\test_graph_od\\static\\output_graph\\updated_network_nodes.gpkg\n",
-      "2023-09-20 11:58:08 AM - [networks_utils.py:1210] - root - INFO - Saving nodes as shapefile: C:\\Users\\rautenba\\OneDrive - Stichting Deltares\\Moonshot_5\\test_graph_od\\static\\output_graph\\updated_network_nodes.gpkg\n",
-      "2023-09-20 11:58:08 AM - [networks_utils.py:1210] - root - INFO - Saving nodes as shapefile: C:\\Users\\rautenba\\OneDrive - Stichting Deltares\\Moonshot_5\\test_graph_od\\static\\output_graph\\updated_network_nodes.gpkg\n",
-      "2023-09-20 11:58:08 AM - [networks_utils.py:1210] - root - INFO - Saving nodes as shapefile: C:\\Users\\rautenba\\OneDrive - Stichting Deltares\\Moonshot_5\\test_graph_od\\static\\output_graph\\updated_network_nodes.gpkg\n",
-      "2023-09-20 11:58:08 AM - [networks_utils.py:1210] - root - INFO - Saving nodes as shapefile: C:\\Users\\rautenba\\OneDrive - Stichting Deltares\\Moonshot_5\\test_graph_od\\static\\output_graph\\updated_network_nodes.gpkg\n",
-      "2023-09-20 11:58:08 AM - [networks_utils.py:1210] - root - INFO - Saving nodes as shapefile: C:\\Users\\rautenba\\OneDrive - Stichting Deltares\\Moonshot_5\\test_graph_od\\static\\output_graph\\updated_network_nodes.gpkg\n",
-      "2023-09-20 11:58:08 AM - [networks_utils.py:1211] - root - INFO - Saving edges as shapefile: C:\\Users\\rautenba\\OneDrive - Stichting Deltares\\Moonshot_5\\test_graph_od\\static\\output_graph\\updated_network_edges.gpkg\n",
-      "2023-09-20 11:58:08 AM - [networks_utils.py:1211] - root - INFO - Saving edges as shapefile: C:\\Users\\rautenba\\OneDrive - Stichting Deltares\\Moonshot_5\\test_graph_od\\static\\output_graph\\updated_network_edges.gpkg\n",
-      "2023-09-20 11:58:08 AM - [networks_utils.py:1211] - root - INFO - Saving edges as shapefile: C:\\Users\\rautenba\\OneDrive - Stichting Deltares\\Moonshot_5\\test_graph_od\\static\\output_graph\\updated_network_edges.gpkg\n",
-      "2023-09-20 11:58:08 AM - [networks_utils.py:1211] - root - INFO - Saving edges as shapefile: C:\\Users\\rautenba\\OneDrive - Stichting Deltares\\Moonshot_5\\test_graph_od\\static\\output_graph\\updated_network_edges.gpkg\n",
-      "2023-09-20 11:58:08 AM - [networks_utils.py:1211] - root - INFO - Saving edges as shapefile: C:\\Users\\rautenba\\OneDrive - Stichting Deltares\\Moonshot_5\\test_graph_od\\static\\output_graph\\updated_network_edges.gpkg\n",
-      "2023-09-20 11:58:08 AM - [networks_utils.py:1211] - root - INFO - Saving edges as shapefile: C:\\Users\\rautenba\\OneDrive - Stichting Deltares\\Moonshot_5\\test_graph_od\\static\\output_graph\\updated_network_edges.gpkg\n",
-      "2023-09-20 11:58:11 AM - [multi_graph_network_exporter.py:48] - root - INFO - Saved updated_network_edges.shp and updated_network_nodes.shp in C:\\Users\\rautenba\\OneDrive - Stichting Deltares\\Moonshot_5\\test_graph_od\\static\\output_graph.\n",
-      "2023-09-20 11:58:11 AM - [multi_graph_network_exporter.py:48] - root - INFO - Saved updated_network_edges.shp and updated_network_nodes.shp in C:\\Users\\rautenba\\OneDrive - Stichting Deltares\\Moonshot_5\\test_graph_od\\static\\output_graph.\n",
-      "2023-09-20 11:58:11 AM - [multi_graph_network_exporter.py:48] - root - INFO - Saved updated_network_edges.shp and updated_network_nodes.shp in C:\\Users\\rautenba\\OneDrive - Stichting Deltares\\Moonshot_5\\test_graph_od\\static\\output_graph.\n",
-      "2023-09-20 11:58:11 AM - [multi_graph_network_exporter.py:48] - root - INFO - Saved updated_network_edges.shp and updated_network_nodes.shp in C:\\Users\\rautenba\\OneDrive - Stichting Deltares\\Moonshot_5\\test_graph_od\\static\\output_graph.\n",
-      "2023-09-20 11:58:11 AM - [multi_graph_network_exporter.py:48] - root - INFO - Saved updated_network_edges.shp and updated_network_nodes.shp in C:\\Users\\rautenba\\OneDrive - Stichting Deltares\\Moonshot_5\\test_graph_od\\static\\output_graph.\n",
-      "2023-09-20 11:58:11 AM - [multi_graph_network_exporter.py:48] - root - INFO - Saved updated_network_edges.shp and updated_network_nodes.shp in C:\\Users\\rautenba\\OneDrive - Stichting Deltares\\Moonshot_5\\test_graph_od\\static\\output_graph.\n"
-=======
       "2023-09-20 03:12:02 PM - [analyses_indirect.py:1303] - root - INFO - Results saved to: C:\\Users\\groen_fe\\OneDrive - Stichting Deltares\\1_Projects\\Moonshot_5\\small_graph_od\\output\\optimal_routes.gpkg\n",
       "2023-09-20 03:12:02 PM - [analyses_indirect.py:1303] - root - INFO - Results saved to: C:\\Users\\groen_fe\\OneDrive - Stichting Deltares\\1_Projects\\Moonshot_5\\small_graph_od\\output\\optimal_routes.gpkg\n"
->>>>>>> 5b662300
      ]
     }
    ],
