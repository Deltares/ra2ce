{
 "cells": [
  {
   "attachments": {},
   "cell_type": "markdown",
   "metadata": {},
   "source": [
    "# RA2CE feature: Direct analysis"
   ]
  },
  {
   "attachments": {},
   "cell_type": "markdown",
   "metadata": {},
   "source": [
    "Three types of damage curves can be introduced to this analysis:\n",
    "- Huizinga\n",
    "- OSdaMage \n",
    "- User defined"
   ]
  },
  {
   "attachments": {},
   "cell_type": "markdown",
   "metadata": {},
   "source": [
    "## An example for a manual damage function"
   ]
  },
  {
   "attachments": {},
   "cell_type": "markdown",
   "metadata": {},
   "source": [
    "In this notebook, we provide an example for an event-based object-oriented Huizinga analysis."
   ]
  },
  {
   "cell_type": "code",
   "execution_count": null,
   "metadata": {},
   "outputs": [],
   "source": [
    "import geopandas as gpd\n",
    "import matplotlib.pyplot as plt\n",
    "from pathlib import Path\n",
    "import rasterio\n",
    "from ra2ce.ra2ce_handler import Ra2ceHandler #import the ra2cehandler to run ra2ce analyses\n",
    "\n",
    "root_dir = Path(\"data\", \"direct_analysis_manual\")\n",
    "assert root_dir.exists(), \"root_dir not found.\""
   ]
  },
  {
   "attachments": {},
   "cell_type": "markdown",
   "metadata": {},
   "source": [
    "#### Introducing a hazardous event"
   ]
  },
  {
   "attachments": {},
   "cell_type": "markdown",
   "metadata": {},
   "source": [
    "To use the flood map with RA2CE, we need to fill in the **[hazard]** section in the network.ini. \n",
    "\n",
    "Specify the flood map name in the **hazard_map** parameter in network.ini. RA2CE expects the flood map to be located in the *hazard* folder. The **aggregate_wl** parameter in analysis.ini can be set to either 'max', 'min' or 'mean' to take the maximum, minimum or mean water depth per road segment when the exposure of the roads to a certain hazard (map) is determined.<br>\n",
    "\n",
    "Set the right CRS for the flood map in the **hazard_crs** parameter. This CRS can be different from the origins, destinations and road network. RA2CE will reproject the network to the CRS of the flood map and will reproject the road back to the original CRS when the CRS differs."
   ]
  },
  {
   "cell_type": "code",
   "execution_count": null,
   "metadata": {},
   "outputs": [],
   "source": [
    "hazard_folder = root_dir / \"static\" / \"hazard\" # find the hazard folder where you locate your floo dmap\n",
    "hazard_map = hazard_folder / \"max_flood_depth.tif\" # set the location of the hazard map\n",
    "\n",
    "# Open the TIF file using rasterio\n",
    "with rasterio.open(hazard_map) as src:\n",
    "    # Read the TIF file as a numpy array\n",
    "    tif_array = src.read(1)  # Change the band index (1) if necessary\n",
    "\n",
    "plt.figure(figsize=(10, 10))\n",
    "plt.imshow(tif_array, cmap='Blues')  # Change the colormap if desired\n",
    "plt.colorbar(label='Pixel Values')\n",
    "plt.title('Flood map')\n",
    "plt.show()\n"
   ]
  },
  {
   "attachments": {},
   "cell_type": "markdown",
   "metadata": {},
   "source": [
    "#### Specifying the .ini files"
   ]
  },
  {
   "attachments": {},
   "cell_type": "markdown",
   "metadata": {},
   "source": [
    "**Network.ini content**\n",
    "<br>\n",
    "<br>\n",
    "> [project]<br>\n",
    "name = beira<br>\n",
    "<br>\n",
    "[network]<br>\n",
    "**directed = False<br>\n",
    "source = OSM download<br>\n",
    "primary_file = None<br>\n",
    "diversion_file = None<br>\n",
    "file_id = rfid_c<br>\n",
    "polygon = region_polygon.geojson<br>\n",
    "network_type = drive<br>\n",
    "road_types = motorway,motorway_link,primary,primary_link,secondary,secondary_link,tertiary,tertiary_link,residential<br>\n",
    "save_gpkg = True\n",
    "<br>\n",
    "[origins_destinations]<br>\n",
    "**origins = None<br>\n",
    "destinations = None<br>\n",
    "origins_names = None<br>\n",
    "destinations_names = None<br>\n",
    "id_name_origin_destination = None<br>\n",
    "origin_count = None<br>\n",
    "origin_out_fraction = None<br>\n",
    "category = category**<br>\n",
    "<br>\n",
    "[hazard]<br>\n",
    "**hazard_map = max_flood_depth.tif<br>\n",
    "hazard_id = None<br>\n",
    "hazard_field_name = waterdepth<br>\n",
    "aggregate_wl = max<br>\n",
    "hazard_crs = EPSG:32736**<br>\n",
    "<br>\n",
    "*[cleanup]<br>\n",
    "snapping_threshold = None<br>\n",
    "segmentation_length = None<br>\n",
    "merge_lines = True<br>\n",
    "merge_on_id = False<br>\n",
    "cut_at_intersections = False<br>*"
   ]
  },
  {
   "attachments": {},
   "cell_type": "markdown",
   "metadata": {},
   "source": [
    "We now need to update our analysis initialisation files using the preferred OD-analysis (there are multiple). We will consider the **direct** analysis. With the **aggregate_wl** parameter, the user can choose which type of aggregation of the water level on the road segment (max, mean, min) the analysis should consider. For the direct analysis, the **aggregate_wl=mean** makes sense. \n",
    "\n",
    "The **damage_curve** defines the damage curve type. ‘HZ’ to use the Huizinga damage function, ‘OSD’ to use the OSdaMage functions, and ‘MAN’ to use damage functions from manually inserted files. The **event_type** defines the type of the hazardous event, which is either 'event', or 'return_period'. The former is an one-time event, while the later will be applied for the events witha probability of occurance."
   ]
  },
  {
   "attachments": {},
   "cell_type": "markdown",
   "metadata": {},
   "source": [
    "**[analysis1]**\n",
    "<br>\n",
    "<br>\n",
    "name = Manual_direct_damage_event<br>\n",
    "analysis = direct<br>\n",
    "event_type = event<br>\n",
    "damage_curve = MAN<br>\n",
    "save_csv = True<br>\n",
    "save_gpkg =True<br>"
   ]
  },
  {
   "attachments": {},
   "cell_type": "markdown",
   "metadata": {},
   "source": [
    "Set the paths to the initialization files and check if the files exist."
   ]
  },
  {
   "cell_type": "code",
   "execution_count": null,
   "metadata": {},
   "outputs": [],
   "source": [
    "from ra2ce.ra2ce_handler import Ra2ceHandler\n",
    "from ra2ce.network.network_config_data.network_config_data_reader import NetworkConfigDataReader\n",
    "from ra2ce.analysis.analysis_config_data.analysis_config_data_reader import AnalysisConfigDataReader\n",
    "\n",
    "# Load network data.\n",
    "_network_config_data = NetworkConfigDataReader().read(root_dir.joinpath(\"network.ini\"))\n",
    "\n",
    "# Load analysis data.\n",
    "_analysis_config_data = AnalysisConfigDataReader().read(root_dir.joinpath(\"analysis.ini\"))\n",
    "\n",
    "_analysis_config_data.input_path = root_dir.joinpath(\"input_data\")"
   ]
  },
  {
   "attachments": {},
   "cell_type": "markdown",
   "metadata": {},
   "source": [
    "Run RA2CE."
   ]
  },
  {
   "cell_type": "code",
   "execution_count": null,
   "metadata": {},
   "outputs": [],
   "source": [
    "handler = Ra2ceHandler.from_config(_network_config_data, _analysis_config_data)\n",
    "\n",
    "handler.configure()\n",
    "handler.run_analysis()"
   ]
  },
  {
   "attachments": {},
   "cell_type": "markdown",
   "metadata": {},
   "source": [
    "#### Visualising the results"
   ]
  },
  {
   "cell_type": "code",
   "execution_count": null,
   "metadata": {},
   "outputs": [],
   "source": [
<<<<<<< HEAD
    "analysis_output_path = root_dir / \"output\" / \"direct_damage\"\n",
    "damage_gdf = gpd.read_file(analysis_output_path / 'Manual_direct_damage_event.gpkg')\n",
=======
    "analysis_output_path = root_dir / \"output\" / \"direct\"\n",
    "damage_gdf = gpd.read_file(analysis_output_path / 'Manual_direct_damage_event_segmented.gpkg')\n",
>>>>>>> e89a3340
    "damage_gdf.head() #show the origins"
   ]
  }
 ],
 "metadata": {
  "kernelspec": {
   "display_name": "ra2ce_env",
   "language": "python",
   "name": "python3"
  },
  "language_info": {
   "codemirror_mode": {
    "name": "ipython",
    "version": 3
   },
   "file_extension": ".py",
   "mimetype": "text/x-python",
   "name": "python",
   "nbconvert_exporter": "python",
   "pygments_lexer": "ipython3",
   "version": "3.10.13"
  }
 },
 "nbformat": 4,
 "nbformat_minor": 2
}<|MERGE_RESOLUTION|>--- conflicted
+++ resolved
@@ -1,269 +1,264 @@
 {
- "cells": [
-  {
-   "attachments": {},
-   "cell_type": "markdown",
-   "metadata": {},
-   "source": [
-    "# RA2CE feature: Direct analysis"
-   ]
-  },
-  {
-   "attachments": {},
-   "cell_type": "markdown",
-   "metadata": {},
-   "source": [
-    "Three types of damage curves can be introduced to this analysis:\n",
-    "- Huizinga\n",
-    "- OSdaMage \n",
-    "- User defined"
-   ]
-  },
-  {
-   "attachments": {},
-   "cell_type": "markdown",
-   "metadata": {},
-   "source": [
-    "## An example for a manual damage function"
-   ]
-  },
-  {
-   "attachments": {},
-   "cell_type": "markdown",
-   "metadata": {},
-   "source": [
-    "In this notebook, we provide an example for an event-based object-oriented Huizinga analysis."
-   ]
-  },
-  {
-   "cell_type": "code",
-   "execution_count": null,
-   "metadata": {},
-   "outputs": [],
-   "source": [
-    "import geopandas as gpd\n",
-    "import matplotlib.pyplot as plt\n",
-    "from pathlib import Path\n",
-    "import rasterio\n",
-    "from ra2ce.ra2ce_handler import Ra2ceHandler #import the ra2cehandler to run ra2ce analyses\n",
-    "\n",
-    "root_dir = Path(\"data\", \"direct_analysis_manual\")\n",
-    "assert root_dir.exists(), \"root_dir not found.\""
-   ]
-  },
-  {
-   "attachments": {},
-   "cell_type": "markdown",
-   "metadata": {},
-   "source": [
-    "#### Introducing a hazardous event"
-   ]
-  },
-  {
-   "attachments": {},
-   "cell_type": "markdown",
-   "metadata": {},
-   "source": [
-    "To use the flood map with RA2CE, we need to fill in the **[hazard]** section in the network.ini. \n",
-    "\n",
-    "Specify the flood map name in the **hazard_map** parameter in network.ini. RA2CE expects the flood map to be located in the *hazard* folder. The **aggregate_wl** parameter in analysis.ini can be set to either 'max', 'min' or 'mean' to take the maximum, minimum or mean water depth per road segment when the exposure of the roads to a certain hazard (map) is determined.<br>\n",
-    "\n",
-    "Set the right CRS for the flood map in the **hazard_crs** parameter. This CRS can be different from the origins, destinations and road network. RA2CE will reproject the network to the CRS of the flood map and will reproject the road back to the original CRS when the CRS differs."
-   ]
-  },
-  {
-   "cell_type": "code",
-   "execution_count": null,
-   "metadata": {},
-   "outputs": [],
-   "source": [
-    "hazard_folder = root_dir / \"static\" / \"hazard\" # find the hazard folder where you locate your floo dmap\n",
-    "hazard_map = hazard_folder / \"max_flood_depth.tif\" # set the location of the hazard map\n",
-    "\n",
-    "# Open the TIF file using rasterio\n",
-    "with rasterio.open(hazard_map) as src:\n",
-    "    # Read the TIF file as a numpy array\n",
-    "    tif_array = src.read(1)  # Change the band index (1) if necessary\n",
-    "\n",
-    "plt.figure(figsize=(10, 10))\n",
-    "plt.imshow(tif_array, cmap='Blues')  # Change the colormap if desired\n",
-    "plt.colorbar(label='Pixel Values')\n",
-    "plt.title('Flood map')\n",
-    "plt.show()\n"
-   ]
-  },
-  {
-   "attachments": {},
-   "cell_type": "markdown",
-   "metadata": {},
-   "source": [
-    "#### Specifying the .ini files"
-   ]
-  },
-  {
-   "attachments": {},
-   "cell_type": "markdown",
-   "metadata": {},
-   "source": [
-    "**Network.ini content**\n",
-    "<br>\n",
-    "<br>\n",
-    "> [project]<br>\n",
-    "name = beira<br>\n",
-    "<br>\n",
-    "[network]<br>\n",
-    "**directed = False<br>\n",
-    "source = OSM download<br>\n",
-    "primary_file = None<br>\n",
-    "diversion_file = None<br>\n",
-    "file_id = rfid_c<br>\n",
-    "polygon = region_polygon.geojson<br>\n",
-    "network_type = drive<br>\n",
-    "road_types = motorway,motorway_link,primary,primary_link,secondary,secondary_link,tertiary,tertiary_link,residential<br>\n",
-    "save_gpkg = True\n",
-    "<br>\n",
-    "[origins_destinations]<br>\n",
-    "**origins = None<br>\n",
-    "destinations = None<br>\n",
-    "origins_names = None<br>\n",
-    "destinations_names = None<br>\n",
-    "id_name_origin_destination = None<br>\n",
-    "origin_count = None<br>\n",
-    "origin_out_fraction = None<br>\n",
-    "category = category**<br>\n",
-    "<br>\n",
-    "[hazard]<br>\n",
-    "**hazard_map = max_flood_depth.tif<br>\n",
-    "hazard_id = None<br>\n",
-    "hazard_field_name = waterdepth<br>\n",
-    "aggregate_wl = max<br>\n",
-    "hazard_crs = EPSG:32736**<br>\n",
-    "<br>\n",
-    "*[cleanup]<br>\n",
-    "snapping_threshold = None<br>\n",
-    "segmentation_length = None<br>\n",
-    "merge_lines = True<br>\n",
-    "merge_on_id = False<br>\n",
-    "cut_at_intersections = False<br>*"
-   ]
-  },
-  {
-   "attachments": {},
-   "cell_type": "markdown",
-   "metadata": {},
-   "source": [
-    "We now need to update our analysis initialisation files using the preferred OD-analysis (there are multiple). We will consider the **direct** analysis. With the **aggregate_wl** parameter, the user can choose which type of aggregation of the water level on the road segment (max, mean, min) the analysis should consider. For the direct analysis, the **aggregate_wl=mean** makes sense. \n",
-    "\n",
-    "The **damage_curve** defines the damage curve type. ‘HZ’ to use the Huizinga damage function, ‘OSD’ to use the OSdaMage functions, and ‘MAN’ to use damage functions from manually inserted files. The **event_type** defines the type of the hazardous event, which is either 'event', or 'return_period'. The former is an one-time event, while the later will be applied for the events witha probability of occurance."
-   ]
-  },
-  {
-   "attachments": {},
-   "cell_type": "markdown",
-   "metadata": {},
-   "source": [
-    "**[analysis1]**\n",
-    "<br>\n",
-    "<br>\n",
-    "name = Manual_direct_damage_event<br>\n",
-    "analysis = direct<br>\n",
-    "event_type = event<br>\n",
-    "damage_curve = MAN<br>\n",
-    "save_csv = True<br>\n",
-    "save_gpkg =True<br>"
-   ]
-  },
-  {
-   "attachments": {},
-   "cell_type": "markdown",
-   "metadata": {},
-   "source": [
-    "Set the paths to the initialization files and check if the files exist."
-   ]
-  },
-  {
-   "cell_type": "code",
-   "execution_count": null,
-   "metadata": {},
-   "outputs": [],
-   "source": [
-    "from ra2ce.ra2ce_handler import Ra2ceHandler\n",
-    "from ra2ce.network.network_config_data.network_config_data_reader import NetworkConfigDataReader\n",
-    "from ra2ce.analysis.analysis_config_data.analysis_config_data_reader import AnalysisConfigDataReader\n",
-    "\n",
-    "# Load network data.\n",
-    "_network_config_data = NetworkConfigDataReader().read(root_dir.joinpath(\"network.ini\"))\n",
-    "\n",
-    "# Load analysis data.\n",
-    "_analysis_config_data = AnalysisConfigDataReader().read(root_dir.joinpath(\"analysis.ini\"))\n",
-    "\n",
-    "_analysis_config_data.input_path = root_dir.joinpath(\"input_data\")"
-   ]
-  },
-  {
-   "attachments": {},
-   "cell_type": "markdown",
-   "metadata": {},
-   "source": [
-    "Run RA2CE."
-   ]
-  },
-  {
-   "cell_type": "code",
-   "execution_count": null,
-   "metadata": {},
-   "outputs": [],
-   "source": [
-    "handler = Ra2ceHandler.from_config(_network_config_data, _analysis_config_data)\n",
-    "\n",
-    "handler.configure()\n",
-    "handler.run_analysis()"
-   ]
-  },
-  {
-   "attachments": {},
-   "cell_type": "markdown",
-   "metadata": {},
-   "source": [
-    "#### Visualising the results"
-   ]
-  },
-  {
-   "cell_type": "code",
-   "execution_count": null,
-   "metadata": {},
-   "outputs": [],
-   "source": [
-<<<<<<< HEAD
-    "analysis_output_path = root_dir / \"output\" / \"direct_damage\"\n",
-    "damage_gdf = gpd.read_file(analysis_output_path / 'Manual_direct_damage_event.gpkg')\n",
-=======
-    "analysis_output_path = root_dir / \"output\" / \"direct\"\n",
-    "damage_gdf = gpd.read_file(analysis_output_path / 'Manual_direct_damage_event_segmented.gpkg')\n",
->>>>>>> e89a3340
-    "damage_gdf.head() #show the origins"
-   ]
-  }
- ],
- "metadata": {
-  "kernelspec": {
-   "display_name": "ra2ce_env",
-   "language": "python",
-   "name": "python3"
-  },
-  "language_info": {
-   "codemirror_mode": {
-    "name": "ipython",
-    "version": 3
-   },
-   "file_extension": ".py",
-   "mimetype": "text/x-python",
-   "name": "python",
-   "nbconvert_exporter": "python",
-   "pygments_lexer": "ipython3",
-   "version": "3.10.13"
-  }
- },
- "nbformat": 4,
- "nbformat_minor": 2
+    "cells": [
+        {
+            "attachments": {},
+            "cell_type": "markdown",
+            "metadata": {},
+            "source": [
+                "# RA2CE feature: Direct analysis"
+            ]
+        },
+        {
+            "attachments": {},
+            "cell_type": "markdown",
+            "metadata": {},
+            "source": [
+                "Three types of damage curves can be introduced to this analysis:\n",
+                "- Huizinga\n",
+                "- OSdaMage \n",
+                "- User defined"
+            ]
+        },
+        {
+            "attachments": {},
+            "cell_type": "markdown",
+            "metadata": {},
+            "source": [
+                "## An example for a manual damage function"
+            ]
+        },
+        {
+            "attachments": {},
+            "cell_type": "markdown",
+            "metadata": {},
+            "source": [
+                "In this notebook, we provide an example for an event-based object-oriented Huizinga analysis."
+            ]
+        },
+        {
+            "cell_type": "code",
+            "execution_count": null,
+            "metadata": {},
+            "outputs": [],
+            "source": [
+                "import geopandas as gpd\n",
+                "import matplotlib.pyplot as plt\n",
+                "from pathlib import Path\n",
+                "import rasterio\n",
+                "from ra2ce.ra2ce_handler import Ra2ceHandler #import the ra2cehandler to run ra2ce analyses\n",
+                "\n",
+                "root_dir = Path(\"data\", \"direct_analysis_manual\")\n",
+                "assert root_dir.exists(), \"root_dir not found.\""
+            ]
+        },
+        {
+            "attachments": {},
+            "cell_type": "markdown",
+            "metadata": {},
+            "source": [
+                "#### Introducing a hazardous event"
+            ]
+        },
+        {
+            "attachments": {},
+            "cell_type": "markdown",
+            "metadata": {},
+            "source": [
+                "To use the flood map with RA2CE, we need to fill in the **[hazard]** section in the network.ini. \n",
+                "\n",
+                "Specify the flood map name in the **hazard_map** parameter in network.ini. RA2CE expects the flood map to be located in the *hazard* folder. The **aggregate_wl** parameter in analysis.ini can be set to either 'max', 'min' or 'mean' to take the maximum, minimum or mean water depth per road segment when the exposure of the roads to a certain hazard (map) is determined.<br>\n",
+                "\n",
+                "Set the right CRS for the flood map in the **hazard_crs** parameter. This CRS can be different from the origins, destinations and road network. RA2CE will reproject the network to the CRS of the flood map and will reproject the road back to the original CRS when the CRS differs."
+            ]
+        },
+        {
+            "cell_type": "code",
+            "execution_count": null,
+            "metadata": {},
+            "outputs": [],
+            "source": [
+                "hazard_folder = root_dir / \"static\" / \"hazard\" # find the hazard folder where you locate your floo dmap\n",
+                "hazard_map = hazard_folder / \"max_flood_depth.tif\" # set the location of the hazard map\n",
+                "\n",
+                "# Open the TIF file using rasterio\n",
+                "with rasterio.open(hazard_map) as src:\n",
+                "    # Read the TIF file as a numpy array\n",
+                "    tif_array = src.read(1)  # Change the band index (1) if necessary\n",
+                "\n",
+                "plt.figure(figsize=(10, 10))\n",
+                "plt.imshow(tif_array, cmap='Blues')  # Change the colormap if desired\n",
+                "plt.colorbar(label='Pixel Values')\n",
+                "plt.title('Flood map')\n",
+                "plt.show()\n"
+            ]
+        },
+        {
+            "attachments": {},
+            "cell_type": "markdown",
+            "metadata": {},
+            "source": [
+                "#### Specifying the .ini files"
+            ]
+        },
+        {
+            "attachments": {},
+            "cell_type": "markdown",
+            "metadata": {},
+            "source": [
+                "**Network.ini content**\n",
+                "<br>\n",
+                "<br>\n",
+                "> [project]<br>\n",
+                "name = beira<br>\n",
+                "<br>\n",
+                "[network]<br>\n",
+                "**directed = False<br>\n",
+                "source = OSM download<br>\n",
+                "primary_file = None<br>\n",
+                "diversion_file = None<br>\n",
+                "file_id = rfid_c<br>\n",
+                "polygon = region_polygon.geojson<br>\n",
+                "network_type = drive<br>\n",
+                "road_types = motorway,motorway_link,primary,primary_link,secondary,secondary_link,tertiary,tertiary_link,residential<br>\n",
+                "save_gpkg = True\n",
+                "<br>\n",
+                "[origins_destinations]<br>\n",
+                "**origins = None<br>\n",
+                "destinations = None<br>\n",
+                "origins_names = None<br>\n",
+                "destinations_names = None<br>\n",
+                "id_name_origin_destination = None<br>\n",
+                "origin_count = None<br>\n",
+                "origin_out_fraction = None<br>\n",
+                "category = category**<br>\n",
+                "<br>\n",
+                "[hazard]<br>\n",
+                "**hazard_map = max_flood_depth.tif<br>\n",
+                "hazard_id = None<br>\n",
+                "hazard_field_name = waterdepth<br>\n",
+                "aggregate_wl = max<br>\n",
+                "hazard_crs = EPSG:32736**<br>\n",
+                "<br>\n",
+                "*[cleanup]<br>\n",
+                "snapping_threshold = None<br>\n",
+                "segmentation_length = None<br>\n",
+                "merge_lines = True<br>\n",
+                "merge_on_id = False<br>\n",
+                "cut_at_intersections = False<br>*"
+            ]
+        },
+        {
+            "attachments": {},
+            "cell_type": "markdown",
+            "metadata": {},
+            "source": [
+                "We now need to update our analysis initialisation files using the preferred OD-analysis (there are multiple). We will consider the **direct** analysis. With the **aggregate_wl** parameter, the user can choose which type of aggregation of the water level on the road segment (max, mean, min) the analysis should consider. For the direct analysis, the **aggregate_wl=mean** makes sense. \n",
+                "\n",
+                "The **damage_curve** defines the damage curve type. ‘HZ’ to use the Huizinga damage function, ‘OSD’ to use the OSdaMage functions, and ‘MAN’ to use damage functions from manually inserted files. The **event_type** defines the type of the hazardous event, which is either 'event', or 'return_period'. The former is an one-time event, while the later will be applied for the events witha probability of occurance."
+            ]
+        },
+        {
+            "attachments": {},
+            "cell_type": "markdown",
+            "metadata": {},
+            "source": [
+                "**[analysis1]**\n",
+                "<br>\n",
+                "<br>\n",
+                "name = Manual_direct_damage_event<br>\n",
+                "analysis = direct<br>\n",
+                "event_type = event<br>\n",
+                "damage_curve = MAN<br>\n",
+                "save_csv = True<br>\n",
+                "save_gpkg =True<br>"
+            ]
+        },
+        {
+            "attachments": {},
+            "cell_type": "markdown",
+            "metadata": {},
+            "source": [
+                "Set the paths to the initialization files and check if the files exist."
+            ]
+        },
+        {
+            "cell_type": "code",
+            "execution_count": null,
+            "metadata": {},
+            "outputs": [],
+            "source": [
+                "from ra2ce.ra2ce_handler import Ra2ceHandler\n",
+                "from ra2ce.network.network_config_data.network_config_data_reader import NetworkConfigDataReader\n",
+                "from ra2ce.analysis.analysis_config_data.analysis_config_data_reader import AnalysisConfigDataReader\n",
+                "\n",
+                "# Load network data.\n",
+                "_network_config_data = NetworkConfigDataReader().read(root_dir.joinpath(\"network.ini\"))\n",
+                "\n",
+                "# Load analysis data.\n",
+                "_analysis_config_data = AnalysisConfigDataReader().read(root_dir.joinpath(\"analysis.ini\"))\n",
+                "\n",
+                "_analysis_config_data.input_path = root_dir.joinpath(\"input_data\")"
+            ]
+        },
+        {
+            "attachments": {},
+            "cell_type": "markdown",
+            "metadata": {},
+            "source": [
+                "Run RA2CE."
+            ]
+        },
+        {
+            "cell_type": "code",
+            "execution_count": null,
+            "metadata": {},
+            "outputs": [],
+            "source": [
+                "handler = Ra2ceHandler.from_config(_network_config_data, _analysis_config_data)\n",
+                "\n",
+                "handler.configure()\n",
+                "handler.run_analysis()"
+            ]
+        },
+        {
+            "attachments": {},
+            "cell_type": "markdown",
+            "metadata": {},
+            "source": [
+                "#### Visualising the results"
+            ]
+        },
+        {
+            "cell_type": "code",
+            "execution_count": null,
+            "metadata": {},
+            "outputs": [],
+            "source": [
+                "analysis_output_path = root_dir / \"output\" / \"direct\"\n",
+                "damage_gdf = gpd.read_file(analysis_output_path / 'Manual_direct_damage_event_segmented.gpkg')\n",
+                "damage_gdf.head() #show the origins"
+            ]
+        }
+    ],
+    "metadata": {
+        "kernelspec": {
+            "display_name": "ra2ce_env",
+            "language": "python",
+            "name": "python3"
+        },
+        "language_info": {
+            "codemirror_mode": {
+                "name": "ipython",
+                "version": 3
+            },
+            "file_extension": ".py",
+            "mimetype": "text/x-python",
+            "name": "python",
+            "nbconvert_exporter": "python",
+            "pygments_lexer": "ipython3",
+            "version": "3.10.13"
+        }
+    },
+    "nbformat": 4,
+    "nbformat_minor": 2
 }