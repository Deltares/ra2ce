name: ra2ce_env
channels:
  - conda-forge
  - defaults
dependencies:
  - python=3.9
<<<<<<< HEAD
  - pip
  - conda-forge::rasterio
  - conda-forge::gdal=3.5.2
  - conda-forge::geos
=======
  - conda-forge::gdal=3.5.1
>>>>>>> 3e335dba
  - conda-forge::fiona
  - pip
  - pip:
    - poetry<|MERGE_RESOLUTION|>--- conflicted
+++ resolved
@@ -1,18 +1,11 @@
-name: ra2ce_env
-channels:
-  - conda-forge
-  - defaults
-dependencies:
-  - python=3.9
-<<<<<<< HEAD
-  - pip
-  - conda-forge::rasterio
-  - conda-forge::gdal=3.5.2
-  - conda-forge::geos
-=======
-  - conda-forge::gdal=3.5.1
->>>>>>> 3e335dba
-  - conda-forge::fiona
-  - pip
-  - pip:
+name: ra2ce_env
+channels:
+  - conda-forge
+  - defaults
+dependencies:
+  - python=3.9
+  - conda-forge::gdal=3.5.1
+  - conda-forge::fiona
+  - pip
+  - pip:
     - poetry