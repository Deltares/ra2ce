name: ra2ce_env
channels:
  - conda-forge
  - nodefaults
dependencies:
  - python=3.10
  - conda-forge::gdal=3.5.1
<<<<<<< HEAD
  - conda-forge::fiona
  - conda-forge::pandoc
=======
>>>>>>> 10fb8d6f
  - teamcity-messages<|MERGE_RESOLUTION|>--- conflicted
+++ resolved
@@ -5,9 +5,5 @@
 dependencies:
   - python=3.10
   - conda-forge::gdal=3.5.1
-<<<<<<< HEAD
-  - conda-forge::fiona
   - conda-forge::pandoc
-=======
->>>>>>> 10fb8d6f
   - teamcity-messages