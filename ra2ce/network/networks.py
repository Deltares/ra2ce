"""
                    GNU GENERAL PUBLIC LICENSE
                      Version 3, 29 June 2007

    Risk Assessment and Adaptation for Critical Infrastructure (RA2CE).
    Copyright (C) 2023 Stichting Deltares

    This program is free software: you can redistribute it and/or modify
    it under the terms of the GNU General Public License as published by
    the Free Software Foundation, either version 3 of the License, or
    (at your option) any later version.

    This program is distributed in the hope that it will be useful,
    but WITHOUT ANY WARRANTY; without even the implied warranty of
    MERCHANTABILITY or FITNESS FOR A PARTICULAR PURPOSE.  See the
    GNU General Public License for more details.

    You should have received a copy of the GNU General Public License
    along with this program.  If not, see <http://www.gnu.org/licenses/>.
"""

import copy
import logging
from pathlib import Path
from typing import Optional

import geopandas as gpd
import networkx as nx
import osmnx
import pyproj

from ra2ce.network import networks_utils as nut
from ra2ce.network.exporters.network_exporter_factory import NetworkExporterFactory
from ra2ce.network.graph_files.graph_files_collection import GraphFilesCollection
from ra2ce.network.network_config_data.network_config_data import NetworkConfigData
from ra2ce.network.network_wrappers.network_wrapper_factory import NetworkWrapperFactory


class Network:
    """Network in GeoDataFrame or NetworkX format.

    Networks can be created from shapefiles, OSM PBF files, can be downloaded from OSM online or can be loaded from
    feather or gpickle files. Origin-destination nodes can be added.

    Attributes:
        config: An object with the configuration details on how to create and adjust the network.
    """

    def __init__(
        self, network_config: NetworkConfigData, graph_files: GraphFilesCollection
    ):
        # General
        self._config_data = network_config
        self.project_name = network_config.project.name
        self.output_graph_dir = network_config.output_graph_dir
        if not self.output_graph_dir.is_dir():
            self.output_graph_dir.mkdir(parents=True)

        # Network
        self._network_dir = network_config.network_dir
        self.base_graph_crs = None  # Initiate variable
        self.base_network_crs = None  # Initiate variable

        self._network_config = network_config.network

        # Origins and destinations
        _origins_destinations = network_config.origins_destinations
        self.origins = _origins_destinations.origins
        self.destinations = _origins_destinations.destinations
<<<<<<< HEAD
        self.origins_names = _origins_destinations.origins_name
        self.destinations_names = _origins_destinations.destinations_name
        self.id_name_origin_destination = (
            _origins_destinations.id_name_origin_destination
        )
=======
        self.origins_names = _origins_destinations.origins_names
        self.destinations_names = _origins_destinations.destinations_names
>>>>>>> 45fe017d
        self.origin_count: Optional[str] = _origins_destinations.origin_count
        self.od_category = _origins_destinations.category
        self.region = _origins_destinations.region
        self.region_var = _origins_destinations.region_var

        # graph files
        self.graph_files = graph_files

    def add_od_nodes(self, graph: nx.Graph, crs: pyproj.CRS) -> nx.Graph:
        """Adds origins and destinations nodes from shapefiles to the graph.

        Args:
            graph (NetworkX graph): the NetworkX graph to which OD nodes should be added
            crs (int): the EPSG number of the coordinate reference system that is used

        Returns:
            graph (NetworkX graph): the NetworkX graph with OD nodes
        """
        from ra2ce.network.origins_destinations import (
            add_od_nodes,
            read_origin_destination_files,
        )

        name = "origin_destination_table"

        # Add the origin/destination nodes to the network
        ods = read_origin_destination_files(
            self.origins,
            self.origins_names,
            self.destinations,
            self.destinations_names,
            self.origin_count,
            crs,
            self.od_category,
            self.region if self.region else "",
            self.region_var,
        )

        (ods, graph) = add_od_nodes(ods, graph, crs, self.od_category)
        ods.crs = crs

        # Save the OD pairs (GeoDataFrame) as pickle
        ods.to_feather(self.output_graph_dir.joinpath(name + ".feather"), index=False)
        logging.info(f"Saved {name + '.feather'} in {self.output_graph_dir}.")

        # Save the OD pairs (GeoDataFrame) as shapefile
        if self._network_config.save_gpkg:
            ods_path = self.output_graph_dir.joinpath(name + ".gpkg")
            ods.to_file(ods_path, index=False)
            logging.info(f"Saved {ods_path.stem} in {ods_path.resolve().parent}.")

        return graph

    def generate_origins_from_raster(self):
        """Adds origins and destinations nodes from shapefiles to the graph."""
        from ra2ce.network.origins_destinations import origins_from_raster

        out_fn = origins_from_raster(
            self._network_dir,
            self._network_config.polygon,
            self.origins,
        )

        return out_fn

    def _export_network_files(
        self,
        network: nx.MultiGraph | gpd.GeoDataFrame,
        graph_type: str,
        types_to_export: list[str],
    ):
        _exporter = NetworkExporterFactory()
        _exporter.export(
            network=network,
            basename=graph_type,
            output_dir=self.output_graph_dir,
            export_types=types_to_export,
        )
        self.graph_files.set_file(_exporter.get_pickle_path())
        self.graph_files.set_graph(graph_type, network)

    def _include_attributes(self, attributes: list, graph: nx.Graph) -> nx.Graph:
        # If required_attributes are provided, check if all edges already have them
        if attributes and all(
            all(attr in edge_data for attr in attributes)
            for _, _, edge_data in graph.edges(data=True)
        ):
            # If all required attributes are present, return the original graph
            return graph
        graph = nut.add_x_y_to_nodes(graph)
        _, gdf_edges = osmnx.graph_to_gdfs(graph)
        updated_graph = copy.deepcopy(graph)
        for attribute in attributes:
            if attribute in gdf_edges.columns:
                attribute_values_gdf = gdf_edges[attribute]
                for (u, v, key), attribute_values in attribute_values_gdf.items():
                    updated_graph[u][v][key][attribute] = attribute_values
        return updated_graph

    def _get_new_network_and_graph(self, export_types: list[str]) -> None:
        """
        TODO: This method should be relying on a generic definition of a network result
        from `.get_network`. This means, instead of getting `_base_graph, _network_gdf`
        we get a generic `_ra2ce_network_wrapper` from which can later on just do a
        `.simplify_network` or `.add_eges`, etc. using inheritance.
        """

        _base_graph, _network_gdf = NetworkWrapperFactory(
            self._config_data
        ).get_network()

        self.base_graph_crs = _network_gdf.crs
        self.base_network_crs = _network_gdf.crs

        _base_graph = self._include_attributes(
            attributes=["avgspeed", "bridge", "tunnel"], graph=_base_graph
        )

        # Save the graph and geodataframe
        self._export_network_files(_base_graph, "base_graph", export_types)
        self._export_network_files(_network_gdf, "base_network", export_types)

    def _get_stored_network_and_graph(self) -> None:
        base_graph_filepath = self.graph_files.base_graph.file
        base_network_filepath = self.graph_files.base_network.file

        logging.info(
            "Apparently, you already did create a network with ra2ce earlier. "
            + "Ra2ce will use this: %s",
            base_graph_filepath,
        )

        def get_graph(
            file_type: str, file_path: Path | None
        ) -> nx.MultiGraph | gpd.GeoDataFrame:
            graph = self.graph_files.get_graph(file_type)
            if graph is None:
                raise FileNotFoundError(
                    "No base {} file found at {}.".format(file_type, file_path)
                )
            return graph

        _base_graph = get_graph("base_graph", base_graph_filepath)
        _network_gdf = get_graph("base_network", base_network_filepath)

        # Assuming the same CRS for both the network and graph
        self.base_graph_crs = _network_gdf.crs
        self.base_network_crs = _network_gdf.crs

    def create(self) -> GraphFilesCollection:
        """Handler function with the logic to call the right functions to create a network.

        Returns:
            (GraphFilesCollection): A collection of a network (GeoDataFrame) and 1 (base NetworkX graph) or 2 graphs (base NetworkX and OD graph)
        """
        # Save the 'base' network as gpickle and if the user requested, also as shapefile.
        to_save = (
            ["pickle"] if not self._network_config.save_gpkg else ["pickle", "gpkg"]
        )

        # For all graph and networks - check if it exists, otherwise, make the graph and/or network.
        if not (self.graph_files.base_graph.file or self.graph_files.base_network.file):
            self._get_new_network_and_graph(to_save)
        else:
            self._get_stored_network_and_graph()

        # create origins destinations graph
        if (
            (self.origins)
            and (self.destinations)
            and not self.graph_files.origins_destinations_graph.file
        ):
            # fetch the base graph
            base_graph = self.graph_files.base_graph.get_graph()
            # adding OD nodes
            if self.origins.suffix == ".tif":
                self.origins = self.generate_origins_from_raster()
            od_graph = self.add_od_nodes(base_graph, self.base_graph_crs)
            self._export_network_files(od_graph, "origins_destinations_graph", to_save)

        return self.graph_files<|MERGE_RESOLUTION|>--- conflicted
+++ resolved
@@ -67,16 +67,8 @@
         _origins_destinations = network_config.origins_destinations
         self.origins = _origins_destinations.origins
         self.destinations = _origins_destinations.destinations
-<<<<<<< HEAD
-        self.origins_names = _origins_destinations.origins_name
-        self.destinations_names = _origins_destinations.destinations_name
-        self.id_name_origin_destination = (
-            _origins_destinations.id_name_origin_destination
-        )
-=======
-        self.origins_names = _origins_destinations.origins_names
-        self.destinations_names = _origins_destinations.destinations_names
->>>>>>> 45fe017d
+        self.origins_name = _origins_destinations.origins_names
+        self.destinations_name = _origins_destinations.destinations_names
         self.origin_count: Optional[str] = _origins_destinations.origin_count
         self.od_category = _origins_destinations.category
         self.region = _origins_destinations.region
