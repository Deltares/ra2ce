"""
                    GNU GENERAL PUBLIC LICENSE
                      Version 3, 29 June 2007

    Risk Assessment and Adaptation for Critical Infrastructure (RA2CE).
    Copyright (C) 2023 Stichting Deltares

    This program is free software: you can redistribute it and/or modify
    it under the terms of the GNU General Public License as published by
    the Free Software Foundation, either version 3 of the License, or
    (at your option) any later version.

    This program is distributed in the hope that it will be useful,
    but WITHOUT ANY WARRANTY; without even the implied warranty of
    MERCHANTABILITY or FITNESS FOR A PARTICULAR PURPOSE.  See the
    GNU General Public License for more details.

    You should have received a copy of the GNU General Public License
    along with this program.  If not, see <http://www.gnu.org/licenses/>.
"""
import itertools
import logging
import math
import os
import sys
import warnings
from pathlib import Path
from statistics import mean
from typing import Optional

import geopandas as gpd
import networkx as nx
import numpy as np
import pandas as pd
import pyproj
import rasterio
import rtree
from geopy import distance
from numpy.ma import MaskedArray
from osgeo import gdal
from osmnx import graph_to_gdfs
from rasterio.features import shapes
from rasterio.mask import mask
from shapely.geometry import LineString, MultiLineString, Point, box, shape
from shapely.geometry.base import BaseGeometry, BaseMultipartGeometry
from shapely.ops import linemerge, unary_union
from tqdm import tqdm

from ra2ce.network.network_config_data.enums.road_type_enum import RoadTypeEnum


def convert_unit(unit: str) -> Optional[float]:
    """Converts unit to meters.

    Args:
        unit (str): The unit to convert

    Returns:
        Optional[float]: The result of the conversion.
    """
    _conversion_dict = dict(centimeters=1 / 100, meters=1, feet=1 / 3.28084)
    return _conversion_dict.get(unit.lower(), None)


def draw_progress_bar(percent: float, bar_length: int = 20):
    """Draws a progress bar
    https://stackoverflow.com/questions/3002085/python-to-print-out-status-bar-and-percentage
    """
    # percent float from 0 to 1.
    sys.stdout.write("\r")
    sys.stdout.write(
        "[{:<{}}] {:.0f}%".format(
            "=" * int(bar_length * percent), bar_length, percent * 100
        )
    )
    sys.stdout.flush()


def merge_lines_automatic(
    lines_gdf: gpd.GeoDataFrame, id_name: str, aadt_names: list[str], crs_: pyproj.CRS
) -> tuple[gpd.GeoDataFrame, gpd.GeoDataFrame]:
    """Automatically merge lines based on a config file
    Args:
        lines_gdf (geodataframe): the network with edges that can possibly be merged
        id_name (string): name of the Unique ID column in the lines_gdf
        aadt_names (list of strings): names of the columns of the AADT (average annual daily traffic)
        crs_ (int): the EPSG number of the coordinate reference system that is used
    Returns:
        lines_gdf (geodataframe): the network with edges that are (not) merged
        lines_merged (geodataframe): the lines that are merged, if lines are merged. Otherwise it returns an empty GDF
    """
    list_lines = list(lines_gdf["geometry"])

    # Try to merge the lines
    try:
        merged_lines = linemerge(list_lines)
    except NotImplementedError as e:
        logging.error(
            "Your data contains Multi-part geometries, you cannot merge lines. Error: {}".format(
                e
            )
        )
        return lines_gdf, gpd.GeoDataFrame()
    # merge_input ='y'

    # continue
    if len(merged_lines.geoms) < len(list_lines) and aadt_names:
        # the number of merged lines is smaller than the number of lines in the input, so lines can be merged
        yes_to_all = "all"  # or in ['all', 'single']
        # ask the user if they want to take the max, min or average for all values
        all_type = "max"  # or ['max', 'min', 'mean']

    elif len(merged_lines.geoms) < len(list_lines) and not aadt_names:
        # the_input = 'y'
        lines_gdf = lines_gdf.dissolve(by=id_name, aggfunc="max")
        lines_gdf.reset_index(inplace=True)

    elif len(merged_lines.geoms) == len(list_lines):
        logging.warning("No lines are merged.")
        return lines_gdf, gpd.GeoDataFrame()
    else:
        # The lines have no additional properties.
        return lines_gdf, gpd.GeoDataFrame()

    # Check which of the lines are merged, also for the fid. The fid of the first line with a traffic count is taken.
    # The list of fid's is reduced by the fid's that are not anymore in the merged lines
    lines_fids = list(
        zip(list_lines, lines_gdf[id_name])
    )  # create tuples from the list of lines and the list of fid's
    lines_merged = gpd.GeoDataFrame(
        columns=[id_name, "geometry"], crs=crs_, geometry="geometry"
    )
    merged = gpd.GeoDataFrame(
        columns=[id_name, "geometry"], crs=crs_, geometry="geometry"
    )

    for mline in merged_lines.geoms:
        for line, i in lines_fids:
            full_line = line
            if line.within(mline) and not line.equals(mline):
                # if the line is within the merged line but is not the same, the line is part of a merged line
                line_set_merged = [line]
                fid_set_merged = [i]

                if aadt_names:
                    aadts_set_merged = [
                        lines_gdf[lines_gdf[id_name] == i][aadt_names].iloc[0].tolist()
                    ]
                else:
                    aadts_set_merged = []

                while not full_line.equals(mline):
                    for line2, j in lines_fids:
                        if (
                            line2.within(mline)
                            and not line2.equals(mline)
                            and line != line2
                        ):
                            line_set_merged.append(line2)
                            fid_set_merged.append(j)
                            if aadt_names:
                                aadts_set_merged.append(
                                    lines_gdf[lines_gdf[id_name] == i][aadt_names]
                                    .iloc[0]
                                    .tolist()
                                )

                            lines_fids.remove(
                                (line2, j)
                            )  # remove the lines that have been through the iteration so there are no duplicates
                    full_line = linemerge(line_set_merged)
                lines_fids.remove(
                    (line, i)
                )  # remove the lines that have been through the iteration so there are no duplicates
                # the lines in this list are the same lines that make up the merged line
                add_idx = 0 if lines_merged.empty else max(lines_merged.index) + 1
                lines_merged.loc[add_idx] = {id_name: i, "geometry": full_line}

                # check with the user the right traffic count for the merged lines
                if aadts_set_merged:  # check if the list is not empty
                    aadts_set_merged = [
                        i for i in aadts_set_merged if not all(v is None for v in i)
                    ]
                    if (
                        len(aadts_set_merged) > 1
                        and isinstance(aadts_set_merged[0], list)
                        and yes_to_all == "all"
                    ):
                        if all_type == "max":
                            aadts_set_merged = [
                                max(sublist)
                                for sublist in list(map(list, zip(*aadts_set_merged)))
                            ]
                        elif all_type == "min":
                            aadts_set_merged = [
                                min(sublist)
                                for sublist in list(map(list, zip(*aadts_set_merged)))
                            ]
                        elif all_type == "mean":
                            aadts_set_merged = [
                                mean(sublist)
                                for sublist in list(map(list, zip(*aadts_set_merged)))
                            ]

                # add values to the dataframe
                this_fid = [x[0] if isinstance(x, list) else x for x in fid_set_merged][
                    0
                ]  # take the first feature ID for the merged lines

                # initiate dict for new row in merged gdf
                properties_dict = {id_name: this_fid, "geometry": mline}

                if aadt_names:
                    if isinstance(aadts_set_merged[0], list):
                        this_aadts = aadts_set_merged[0]
                    else:
                        this_aadts = aadts_set_merged

                    # update dict for new row in merged gdf
                    properties_dict.update(
                        {a: aadt_val for a, aadt_val in zip(aadt_names, this_aadts)}
                    )

                # append row to merged gdf
                add_idx = 0 if merged.empty else max(merged.index) + 1
                merged.loc[add_idx] = properties_dict

            elif line.equals(mline):
                # this line is not merged
                properties_dict = {id_name: i, "geometry": mline}

                if aadt_names:
                    properties_dict.update(
                        {
                            a: aadt_val
                            for a, aadt_val in zip(
                                aadt_names,
                                lines_gdf.loc[lines_gdf[id_name] == i][aadt_names].iloc[
                                    0
                                ],
                            )
                        }
                    )
                add_idx = 0 if merged.empty else max(merged.index) + 1
                merged.loc[add_idx] = properties_dict

    merged["length"] = merged["geometry"].apply(lambda x: line_length(x, crs_))

    return merged, lines_merged


def get_distance(a_b_tuple: tuple[tuple[float, float], tuple[float, float]]) -> float:
    """
    Gets the distance (in meters) between two points given as a tuple thanks to geopy.distance functionality.
    TODO: Investigate whether this function is really required, instead of GeoPandasDataFrame,
     to reduce the usage of external dependencies.

    Args:
        a_b_tuple (tuple[float]): Tuple representing two points.

    Returns:
        float: Distance between two points in meters.
    """
    distance.geodesic.ELLIPSOID = "WGS-84"
    from_a, to_b = a_b_tuple
    latlon = lambda lonlat: (lonlat[1], lonlat[0])
    return distance.distance(latlon(from_a), latlon(to_b)).meters


def line_length(line: LineString, crs: pyproj.CRS) -> float:
    """Calculate length of a line in meters, given in geographic coordinates.

    Args:
        line: a shapely LineString object with coordinate reference system 'crs'
        crs: the coordinate reference system of the 'line' LineString

    Returns:
        Length of line in m
    """
    # Check if the coordinate system is projected or geographic
    if crs.is_geographic:
        try:
            # Swap shapely (lonlat) to geopy (latlon) points
            if isinstance(line, LineString):
                total_length = sum(map(get_distance, zip(line.coords, line.coords[1:])))
            elif isinstance(line, MultiLineString):
                total_length = sum(
                    [
                        sum(map(get_distance, zip(l.coords, l.coords[1:])))
                        for l in line.geoms
                    ]
                )
            else:
                logging.error(
                    "The road strech is not a Shapely LineString or MultiLineString so the length cannot be computed."
                    "Please check your data network data."
                )
                return np.nan
        except Exception:
            logging.error(
                "The CRS is not EPSG:4326. Quit the analysis, reproject the layer to EPSG:4326 and try again to run the tool."
            )
            return np.nan
    elif crs.is_projected:
        # line length of projected linestrings
        if isinstance(line, LineString | MultiLineString):
            total_length = line.length
        else:
            logging.error(
                "The road stretch is not a Shapely LineString or MultiLineString so the length cannot be computed."
                "Please check your data network data."
            )
            return np.nan
    return round(total_length, 0)


def snap_endpoints_lines(
    lines_gdf: gpd.GeoDataFrame,
    max_dist: int | float,
    id_name: str,
    crs: pyproj.CRS,
) -> gpd.GeoDataFrame:
    """Snap endpoints of lines with endpoints or vertices of other lines
    if they are at most max_dist apart. Choose the closest endpoint or vertice.

    Args:
        lines_gdf: a list of LineStrings or a MultiLineString
        max_dist: maximum distance two endpoints may be joined together
        id_name: the name of the ID column in lines_gdf

    From shapely_tools:
        @author: Dirk Eilander (dirk.eilander@deltares.nl)
        Adjusted 15-10-2019: Frederique de Groen (frederique.degroen@deltares.nl)
        Build on library from https://github.com/ojdo/python-tools/blob/master/shapelytools.py
    """
    logging.info("Started snapping endpoints of lines...")
    max_id = max(lines_gdf[id_name])

    # initialize snapped lines with list of original lines
    # snapping points is a MultiPoint object of all vertices
    snapped_lines = [line for line in list(lines_gdf["geometry"])]
    snapping_dict = vertices_from_lines(snapped_lines, list(lines_gdf[id_name]))

    # isolated endpoints are being snapped to the closest vertex
    isolated_endpoints = find_isolated_endpoints(
        list(lines_gdf[id_name]), snapped_lines
    )

    logging.info(
        "Number of isolated endpoints (points that probably need to be snapped): {} ".format(
            len(isolated_endpoints)
        )
    )
    logging.info("Snapping lines.. Follow the progress:")
    # only snap isolated endpoints within max_dist of another vertice / endpoint
    for i, isolated_endpoint in enumerate(isolated_endpoints):
        ids, endpoint = isolated_endpoint

        # create a list of the vertices that are not the line's own vertices
        points_without_linepoints = [
            value for key, value in snapping_dict.items() if key != ids
        ]

        # create list of all points to search in
        all_vertices = [p for sublist in points_without_linepoints for p in sublist]

        # create an empty spatial index object to search in
        idx = rtree.index.Index()

        # populate the spatial index
        for j, pnt in enumerate(all_vertices):
            idx.insert(j, pnt.bounds)

        # find all vertices within a radius of max_distance as possible
        # choose closest vertice and line the vertice lays on
        target = nearest_neighbor_within(all_vertices, idx, endpoint, max_dist)

        # draw a progress bar
        draw_progress_bar(i / len(isolated_endpoints))

        # do nothing if the target point is further away from the endpoint than max_dist
        # or if they are at the same location
        if not target:
            continue

        # check if the line does not yet exist
        new_line = LineString([(target.x, target.y), (endpoint.x, endpoint.y)])
        if not any(new_line.equals(another_line) for another_line in snapped_lines):
            if new_line.length > 0:
                lines_gdf = lines_gdf.append(
                    {
                        id_name: max_id + 1,
                        "geometry": new_line,
                        "length": line_length(new_line, crs),
                    },
                    ignore_index=True,
                )
                max_id += 1

    # TODO: remove any lines that are overlapping?

    return lines_gdf


def find_isolated_endpoints(lines_ids: list[str], lines: list) -> list:
    """Find endpoints of lines that don't touch another line.

    Args:
        lines_ids: a list of the IDs of lines
        lines: a list of LineStrings or a MultiLineString

    Returns:
        A list of line end Points that don't touch any other line of lines

    From shapely_tools:
        @author: Dirk Eilander (dirk.eilander@deltares.nl)
        Adjusted 15-10-2019: Frederique de Groen (frederique.degroen@deltares.nl)
        Build on library from https://github.com/ojdo/python-tools/blob/master/shapelytools.py
    """
    isolated_endpoints = []
    for i, id_line in enumerate(zip(lines_ids, lines)):
        ids, line = id_line
        other_lines = lines[:i] + lines[i + 1 :]
        for q in [0, -1]:
            if isinstance(line, LineString):
                endpoint = Point(line.coords[q])
                if any(endpoint.touches(another_line) for another_line in other_lines):
                    continue
                else:
                    isolated_endpoints.append((ids, endpoint))
            elif isinstance(line, MultiLineString):
                endpoints = [Point(l.coords[q]) for l in line]
                for endpnt in endpoints:
                    if any(
                        endpnt.touches(another_line) for another_line in other_lines
                    ):
                        continue
                    else:
                        isolated_endpoints.append((ids, endpnt))
    return isolated_endpoints


def nearest_neighbor_within(
    search_points: list, spatial_index, point: Point, max_distance: float | int
) -> Point:
    """Find nearest point among others up to a maximum distance.

    Args:
        search_points: list of points to search in
        spatial_index: rtree spatial index of the points to search in
        point: a Point
        max_distance: maximum distance to search for the nearest neighbor

    Returns:
        A shapely Point if one is within max_distance, None otherwise

    From shapely_tools:
        @author: Dirk Eilander (dirk.eilander@deltares.nl)
        Adjusted 15-10-2019: Frederique de Groen (frederique.degroen@deltares.nl)
        Build on library from https://github.com/ojdo/python-tools/blob/master/shapelytools.py
    """

    # the point from where you are searching
    if isinstance(max_distance, pd.Series):
        max_distance = max_distance[0]
    geometry_buffered = point.buffer(max_distance)

    # expand bounds by max_distance in all directions
    # bounds = [
    #     a + b * max_distance for a, b in zip(geometry_buffered.bounds, [-1, -1, 1, 1])
    # ]

    # get list of fids where bounding boxes intersect
    interesting_points = [
        int(i) for i in spatial_index.intersection(geometry_buffered.bounds)
    ]

    if not interesting_points:
        closest_point = None
    elif len(interesting_points) == 1:
        closest_point = search_points[interesting_points[0]]
    else:
        points_list = [search_points[ip] for ip in interesting_points]
        distance_list = [
            (p, point.distance(p)) for p in points_list if point.distance(p) > 0
        ]
        closest_point, closest_distance = min(distance_list, key=lambda t: t[1])

    return closest_point


def vertices_from_lines(
    lines: list[BaseMultipartGeometry], list_ids: list[str]
) -> dict:
    """Return dict of with values: unique vertices from list of LineStrings.
    keys: index of LineString in original list
    From shapely_tools:
        Build on library from https://github.com/ojdo/python-tools/blob/master/shapelytools.py
    """
    vertices_dict = {}
    for i, line in zip(list_ids, lines):
        if isinstance(line, LineString):
            vertices_dict[i] = [Point(p) for p in set(list(line.coords))]
        if isinstance(line, MultiLineString):
            all_vertices = []
            for each_line in line.geoms:
                all_vertices.extend([Point(p) for p in set(list(each_line.coords))])
            vertices_dict[i] = all_vertices
    return vertices_dict


def create_nodes(merged_lines, crs_, cut_at_intersections):
    """Creates shapely points on intersections and endpoints of a list of shapely lines
    Args:
        merged_lines [list of shapely LineStrings]: the edges of a graph
    Returns:
        nodes [list of shapely Points]: the nodes of a graph
    """
    logging.info("Started creating nodes...")
    list_lines = list(merged_lines["geometry"])

    # Get all endpoints of all linestrings
    endpts = [
        [Point(list(line.coords)[0]), Point(list(line.coords)[-1])]
        for line in list_lines
        if isinstance(line, LineString)
    ]
    # logging.info('{} Endpoints selected'.format(len(endpts)))
    # flatten the resulting list to a simple list of points
    endpts = [pt for sublist in endpts for pt in sublist]

    more_endpts = [
        [[Point(list(ln.coords)[0]), Point(list(ln.coords)[-1])] for ln in line]
        for line in list_lines
        if isinstance(line, MultiLineString)
    ]
    more_endpts = [pt for sublist in more_endpts for pt in sublist]
    more_endpts = [pt for sublist in more_endpts for pt in sublist]
    endpts.extend(more_endpts)

    if cut_at_intersections is not True:
        # create nodes on intersections and on lines that should be snapped
        inters = []
        for line1, line2 in itertools.combinations(list_lines, 2):
            # Make points at intersections of lines
            if line1.intersects(line2):
                inter = line1.intersection(line2)
                if "Point" == inter.type:
                    inters.append(inter)
                elif "MultiPoint" == inter.type:
                    inters.extend([pt for pt in inter])
                elif "MultiLineString" == inter.type:
                    multi_line = [line for line in inter]
                    first_coords = multi_line[0].coords[0]
                    last_coords = multi_line[len(multi_line) - 1].coords[1]
                    inters.append(Point(first_coords[0], first_coords[1]))
                    inters.append(Point(last_coords[0], last_coords[1]))
                elif "GeometryCollection" == inter.type:
                    for geom in inter:
                        if "Point" == geom.type:
                            inters.append(geom)
                        elif "MultiPoint" == geom.type:
                            inters.extend([pt for pt in geom])
                        elif "MultiLineString" == geom.type:
                            multi_line = [line for line in geom]
                            first_coords = multi_line[0].coords[0]
                            last_coords = multi_line[len(multi_line) - 1].coords[1]
                            inters.append(Point(first_coords[0], first_coords[1]))
                            inters.append(Point(last_coords[0], last_coords[1]))

        # Extend the endpoints with the intersection points that are not endpoints
        endpts.extend([pt for pt in inters if pt not in endpts])

    # Add to GeoDataFrame and delete duplicate points
    unique_points = delete_duplicates(endpts)
    points_gdf = gpd.GeoDataFrame(
        {"node_fid": range(len(unique_points)), "geometry": unique_points},
        geometry="geometry",
        crs=crs_,
    )

    return points_gdf


def cut_lines(lines_gdf, nodes, id_name: str, tolerance, crs_):
    """Cuts lines at the nodes, with a certain tolerance
    Args:
        lines_gdf (geodataframe): the network with edges that should be cut
        nodes (geodataframe): points to use for cutting the edges
        idName (string): name of the Unique ID column in the lines_gdf
        tolerance: how far a point should be from the edge to cut the edge
        crs_: the CRS of the project

    Returns:
        lines_gdf (geodataframe): the network with cut edges. The IDs of the new edges counting +1 on the maximum ID number
    """
    max_id = max(lines_gdf[id_name])
    list_columns = list(lines_gdf.columns.values)
    for rem in ["geometry", "length", id_name]:
        list_columns.remove(rem)

    to_add = []
    to_remove = []
    to_iterate = zip(
        list(lines_gdf.index.values),
        list(lines_gdf[id_name]),
        list(lines_gdf["geometry"]),
    )

    for idx, i, line in to_iterate:
        if isinstance(line, LineString):
            points_to_cut = [
                pnt
                for pnt in list(nodes["geometry"])
                if (line.distance(pnt) < tolerance)
                & (line.boundary.distance(pnt) > tolerance)
            ]
        elif isinstance(line, MultiLineString):
            points_to_cut = []
            for ln in line:
                points_to_cut.extend(
                    [
                        pnt
                        for pnt in list(nodes["geometry"])
                        if (ln.distance(pnt) < tolerance)
                        & (ln.boundary.distance(pnt) > tolerance)
                    ]
                )

        if points_to_cut:
            # cut lines
            newlines = split_line_with_points(line=line, points=points_to_cut)

            # copy and remove the row of the original linestring
            properties_dict = {}
            if list_columns:
                properties_dict = lines_gdf.loc[lines_gdf[id_name] == i][
                    list_columns
                ].to_dict(orient="records")[0]

            for j, newline in enumerate(newlines):
                if j == 0:
                    # add the data with one part of the cut linestring
                    properties_dict.update(
                        {
                            id_name: i,
                            "geometry": newline,
                            "length": line_length(newline, crs_),
                        }
                    )
                    logging.info(
                        "cut line segment {} {}, added new line segment with {} {}".format(
                            id_name, i, id_name, i
                        )
                    )
                else:
                    properties_dict.update(
                        {
                            id_name: max_id + 1,
                            "geometry": newline,
                            "length": line_length(newline, crs_),
                        }
                    )
                    logging.info(
                        "cut line segment {} {}, added new line segment with {} {}".format(
                            id_name, i, id_name, properties_dict[id_name]
                        )
                    )
                    max_id += 1

                to_add.append(properties_dict)

            # remove the original linestring that has been cut
            to_remove.append(idx)

    lines_gdf.drop(to_remove, inplace=True)
    lines_gdf = lines_gdf.append(to_add, ignore_index=True)
    return lines_gdf


def split_line_with_points(line, points):
    """Splits a line string in several segments considering a list of points."""
    segments = []
    current_line = line

    # make a list of points and its distance to the start to sort them from small to large distance
    list_dist = [current_line.project(pnt) for pnt in points]
    list_dist.sort()

    for i, d in enumerate(list_dist):
        # Subtract the previous distance from the current distance to cut the segments in the right way.
        if i > 0:
            d = d - list_dist[i - 1]

        # cut the line at a distance d
        seg, current_line = cut(current_line, d)
        if seg:
            segments.append(seg)

    segments.append(current_line)
    return segments


def cut(line: BaseMultipartGeometry, distance: float) -> tuple[LineString, LineString]:
    # Cuts a line in two at a distance from its starting point
    # This is taken from shapely manual
    if (distance <= 0.0) | (distance >= line.length):
        return [None, LineString(line)]

    if isinstance(line, LineString):
        coords = list(line.coords)
        for i, p in enumerate(coords):
            pd = line.project(Point(p))
            if pd == distance:
                return [LineString(coords[: i + 1]), LineString(coords[i:])]
            if pd > distance:
                cp = line.interpolate(distance)
                # check if the LineString contains an Z-value, if so, remove
                # only use XY because otherwise the snapping functionality doesn't work
                return [
                    LineString([xy[0:2] for xy in coords[:i]] + [(cp.x, cp.y)]),
                    LineString([(cp.x, cp.y)] + [xy[0:2] for xy in coords[i:]]),
                ]
    elif isinstance(line, MultiLineString):
        for ln in line.geoms:
            coords = list(ln.coords)
            for i, p in enumerate(coords):
                pd = ln.project(Point(p))
                if pd == distance:
                    return [LineString(coords[: i + 1]), LineString(coords[i:])]
                if pd > distance:
                    cp = ln.interpolate(distance)
                    # check if the LineString contains an Z-value, if so, remove
                    # only use XY because otherwise the snapping functionality doesn't work
                    return [
                        LineString([xy[0:2] for xy in coords[:i]] + [(cp.x, cp.y)]),
                        LineString([(cp.x, cp.y)] + [xy[0:2] for xy in coords[i:]]),
                    ]


def join_nodes_edges(
    gdf_nodes: gpd.GeoDataFrame, gdf_edges: gpd.GeoDataFrame, id_name: str
) -> gpd.GeoDataFrame:
    """Creates tuples from the adjacent nodes and add as column in geodataframe.
    Args:
        gdf_nodes [geodataframe]: geodataframe of the nodes of a graph
        gdf_edges [geodataframe]: geodataframe of the edges of a graph
    Returns:
        result [geodataframe]: geodataframe of adjacent nodes from edges
    """
    logging.info("Started joining edges and nodes...")
    # list of the edges that are not topographically correct
    incorrect_edges = []

    # add node attributes to edges
    gdf = gpd.sjoin(gdf_edges, gdf_nodes, how="left", op="intersects")

    tuples_df = pd.DataFrame({"node_A": [], "node_B": []})

    for edge in gdf[id_name].unique():
        node_tuple = gdf.loc[gdf[id_name] == edge, "node_fid"]
        if len(node_tuple) > 2:
            # if there are more than 2 nodes intersecting the linestring, choose the ones at the endpoints
            # todo: check this section carefully!!
            incorrect_edges.append(edge)
            line_nodes = gdf.loc[gdf[id_name] == edge, "geometry"].iloc[0]
            if isinstance(line_nodes, LineString):
                point_coords = [
                    Point(line_nodes.coords[0]),
                    Point(line_nodes.coords[-1]),
                ]  # these are the two endpoints of the linestring - we take these as nodes
                n = gdf_nodes[
                    gdf_nodes["node_fid"].isin(node_tuple)
                ]  # get the geometries of the nodes
                special_tuple = ()
                for point in list(n.geometry):
                    if any(p.equals(point) for p in point_coords):
                        special_tuple = special_tuple + (
                            n.loc[n.geometry == point, "node_fid"].iloc[0],
                        )  # find the node id of the two endpoints of the linestring
                warnings.warn(
                    "More than two nodes are intersecting with edge {}: {}. The nodes that are intersecting are: {}".format(
                        id_name, edge, list(n["node_fid"])
                    )
                )
                try:
                    tuples_df = tuples_df.append(
                        {"node_A": special_tuple[0], "node_B": special_tuple[1]},
                        ignore_index=True,
                    )
                except IndexError as e:
                    warnings.warn(
                        "Only one node can be found for edge with {} {}: {}".format(
                            id_name, edge, e
                        )
                    )
            elif isinstance(line_nodes, MultiLineString):
                special_tuple = ()
                for ln in line_nodes:
                    point_coords = [
                        Point(ln.coords[0]),
                        Point(ln.coords[-1]),
                    ]  # these are the two endpoints of the linestring - we take these as nodes
                    n = gdf_nodes[
                        gdf_nodes["node_fid"].isin(node_tuple)
                    ]  # get the geometries of the nodes
                    for point in list(n.geometry):
                        if any(p.equals(point) for p in point_coords):
                            special_tuple = special_tuple + (
                                n.loc[n.geometry == point, "node_fid"].iloc[0],
                            )  # find the node id of the two endpoints of the linestring
                    logging.warning(
                        "More than two nodes are intersecting with edge {}: {}. The nodes that are intersecting are: {}".format(
                            id_name, edge, list(n["node_fid"])
                        )
                    )
                try:
                    tuples_df = tuples_df.append(
                        {"node_A": special_tuple[0], "node_B": special_tuple[1]},
                        ignore_index=True,
                    )
                except IndexError as e:
                    warnings.warn(
                        "Only one node can be found for edge with {} {}: {}".format(
                            id_name, edge, e
                        )
                    )
        elif len(node_tuple) < 2:
            # somehow the geopandas sjoin did not find any nodes on this edge, but there are so look for them
            node_a = [
                i
                for i, xy in zip(gdf_nodes.node_fid, gdf_nodes.geometry)
                if xy.almost_equals(
                    Point(
                        list(
                            gdf_edges.loc[gdf_edges[id_name] == edge]
                            .iloc[0]
                            .geometry.coords
                        )[0]
                    )
                )
            ]
            node_b = [
                i
                for i, xy in zip(gdf_nodes.node_fid, gdf_nodes.geometry)
                if xy.almost_equals(
                    Point(
                        list(
                            gdf_edges.loc[gdf_edges[id_name] == edge]
                            .iloc[0]
                            .geometry.coords
                        )[-1]
                    )
                )
            ]
            tuples_df = pd.concat(
                [
                    tuples_df,
                    pd.DataFrame.from_records(
                        [
                            {
                                "node_A": gdf_nodes.loc[
                                    gdf_nodes["node_fid"] == node_a[0], "node_fid"
                                ].iloc[0],
                                "node_B": gdf_nodes.loc[
                                    gdf_nodes["node_fid"] == node_b[0], "node_fid"
                                ].iloc[0],
                            },
                        ]
                    ),
                ],
                ignore_index=True,
            )

        elif len(node_tuple) == 2:
            # this is what you want for a good network
            tuples_df = pd.concat(
                [
                    tuples_df,
                    pd.DataFrame.from_records(
                        [
                            {
                                "node_A": node_tuple.iloc[0],
                                "node_B": node_tuple.iloc[1],
                            },
                        ]
                    ),
                ],
                ignore_index=True,
            )
        else:
            warnings.warn("Something went wrong..")

    if incorrect_edges:
        warnings.warn("More than 2 nodes intersecting edges {}".format(incorrect_edges))

    # reset indices in case they are not unique
    gdf_edges.reset_index(inplace=True, drop=True)
    tuples_df.reset_index(inplace=True, drop=True)

    result = gpd.GeoDataFrame(pd.concat([gdf_edges, tuples_df], axis=1))

    # drop all columns without values
    if result.columns[result.isnull().all()].any():
        to_drop = result.columns[result.isnull().all()]
        result.drop(to_drop, axis=1, inplace=True)

    logging.info("Function [join_nodes_edges]: executed")

    return result


def hazard_join_id_shp(roads, hazard_data_dict: dict):
    # read and join hazard data
    col_id, col_val = hazard_data_dict["ID"], hazard_data_dict["attribute_name"][0]

    # Fiona is not always loading the geodataframe with all data, so try a few times to get it correct
    attempts = 0
    while attempts < 3:
        try:
            hazard = gpd.read_file(hazard_data_dict["path"][0], engine="pyogrio")
            hazard = hazard[[col_id, col_val]]
            break
        except KeyError:
            attempts += 1
            print(
                "Attempt {} to load hazard data: {}".format(
                    attempts, hazard_data_dict["path"][0].split("\\")[-1]
                )
            )

    for i in range(1, len(hazard_data_dict["path"])):
        attempts = 0
        while attempts < 3:
            try:
                hazard2 = gpd.read_file(
                    hazard_data_dict["path"][i], encoding="utf-8", engine="pyogrio"
                )
                hazard = pd.concat(
                    [hazard, hazard2[[col_id, col_val]]], ignore_index=True
                )
                break
            except KeyError:
                attempts += 1
                print(
                    "Attempt {} to load hazard data: {}".format(
                        attempts, hazard_data_dict["path"][i].split("\\")[-1]
                    )
                )

    if (col_val in roads) and (col_id in roads):
        hazard = pd.concat([hazard, roads[[col_id, col_val]]], ignore_index=True)

    # Not necessary now
    # hazard.drop_duplicates(inplace=True)

    for ii in hazard[col_id].unique():
        roads.loc[roads[col_id] == ii, "_{}".format(col_val)] = max(
            hazard.loc[(hazard[col_id] == ii), col_val]
        )

    return roads


def delete_duplicates(all_points: list[Point]) -> list[Point]:
    """
    Delete duplicate points given they are 'almost' equals.

    Args:
        all_points (list[Point]): List with potentially repeated points.

    Returns:
        list[Point]: list with unique points.
    """
    points = [point for point in all_points]
    uniquepoints = []
    for point in points:
        if not any(p.almost_equals(point) for p in uniquepoints):
            uniquepoints.append(point)
    return uniquepoints


<<<<<<< HEAD
=======
def create_simplified_graph(
    graph_complex: nx.Graph, new_id: str = "rfid"
) -> tuple[nx.Graph, nx.Graph, tuple[dict, dict]]:
    """Create a simplified graph with unique ids from a complex graph"""
    logging.info("Simplifying graph")
    try:
        graph_complex = graph_create_unique_ids(graph_complex, "{}_c".format(new_id))

        # Create simplified graph and add unique ids
        graph_simple = simplify_graph_count(graph_complex)
        graph_simple = graph_create_unique_ids(graph_simple, new_id)

        # Create look_up_tables between graphs with unique ids
        simple_to_complex, complex_to_simple = graph_link_simple_id_to_complex(
            graph_simple, new_id=new_id
        )

        # Store id table and add simple ids to complex graph
        id_tables = (simple_to_complex, complex_to_simple)
        graph_complex = add_simple_id_to_graph_complex(
            graph_complex, complex_to_simple, new_id
        )
        logging.info("Simplified graph succesfully created")
    except Exception as exc:
        graph_simple = None
        id_tables = None
        logging.error(
            "Did not create a simplified version of the graph ({})".format(exc)
        )
    return graph_simple, graph_complex, id_tables


>>>>>>> 21dce5ca
def gdf_check_create_unique_ids(
    gdf: gpd.GeoDataFrame, id_name: str, new_id_name: str = "rfid"
) -> tuple[gpd.GeoDataFrame, str]:
    """
    Check if the ID's are unique per edge: if not, add an own ID called 'fid'

    Args:
        gdf (gpd.GeoDataFrame): Dataframe with edges to check.
        id_name (str): ID to search for uniqueness.
        new_id_name (str, optional): Optinal new id name to give. Defaults to "rfid".

    Returns:
        tuple[gpd.GeoDataFrame, str]: Resulting dataframe and its ID.
    """
    check = list(gdf.index)
    logging.info("Started creating unique ids...")
    if len(gdf[id_name].unique()) == len(check):
        logging.info("Using the user-defined identifier field {}.".format(id_name))
        return gdf, id_name

    gdf[new_id_name] = check
    logging.warning(
        "Added a new unique identifier field {} because the original field '{}' "
        "did not contain unique values per road segment."
        "For further network processing, change the 'file_id' parameter in the network.ini file"
        "to '{}".format(new_id_name, id_name, new_id_name)
    )
    return gdf, new_id_name


def graph_check_create_unique_ids(
    graph: nx.Graph, id_name: str, new_id_name: str = "rfid"
) -> tuple[nx.Graph, str]:
    """
    TODO: This is not really being used. It could be removed.
    Check if the ID's are unique per edge: if not, add an own ID called 'fid'

    Args:
        graph (Graph): Graph to prune from repeated ids.
        id_name (str): ID to search.
        new_id_name (str, optional): Optional new id to set for repeated elements. Defaults to "rfid".

    Returns:
        tuple[Graph, str]: Resulting graph and used ID.
    """
    if len(set([str(e[-1][id_name]) for e in graph.edges.data(keys=True)])) < len(
        graph.edges()
    ):
        i = 0
        for u, v, k in graph.edges(data=True):
            graph[u][v][k][new_id_name] = i
            i += 1
        logging.info(
            "Added a new unique identifier field {} because the original field '{}' did not contain unique values per road segment.".format(
                new_id_name, id_name
            )
        )
        return graph, new_id_name

    return graph, id_name


def add_missing_geoms_graph(graph: nx.Graph, geom_name: str = "geometry") -> nx.Graph:
    # Not all nodes have geometry attributed (some only x and y coordinates) so add a geometry columns
    nodes_without_geom = [
        n[0] for n in graph.nodes(data=True) if geom_name not in n[-1]
    ]
    for nd in nodes_without_geom:
        graph.nodes[nd][geom_name] = Point(graph.nodes[nd]["x"], graph.nodes[nd]["y"])

    edges_without_geom = [
        e for e in graph.edges.data(keys=True, data=True) if geom_name not in e[-1]
    ]
    for ed in edges_without_geom:
        if graph.nodes[ed[0]].get(geom_name, None) and graph.nodes[ed[1]].get(
            geom_name, None
        ):
            graph[ed[0]][ed[1]][ed[2]][geom_name] = LineString(
                [graph.nodes[ed[0]][geom_name], graph.nodes[ed[1]][geom_name]]
            )
    return graph


def add_x_y_to_nodes(graph: nx.Graph) -> nx.Graph:
    """
    Add missing x and y attributes to nodes.
    TODO: Should this be moved to `network_simplification`?

    Args:
        graph (nx.Graph): Graph to add x and y attributes to

    Returns:
        nx.Graph: Graph with x and y attributes added
    """
    for _, data in graph.nodes(data=True):
        if "x" not in data or "y" not in data:
            # Use 'geometry' or provide default values if it's not present
            geometry = data.get("geometry", (0.0, 0.0))
            data.setdefault("x", round(geometry.x, 7))
            data.setdefault("y", round(geometry.y, 7))
    return graph


def graph_from_gdf(
    gdf: gpd.GeoDataFrame, gdf_nodes, name: str = "network", node_id: str = "ID"
) -> nx.MultiGraph:
    # create a Graph object
    _created_graph = nx.MultiGraph(crs=gdf.crs)

    # create nodes on the Graph
    for _, row in gdf_nodes.iterrows():
        c = {node_id: row[node_id], "geometry": row.geometry}
        _created_graph.add_node(row[node_id], **c)

    # create edges on top of the nodes
    for _, row in gdf.iterrows():
        dict_row = row.to_dict()
        _created_graph.add_edge(
            u_for_edge=dict_row["node_A"], v_for_edge=dict_row["node_B"], **dict_row
        )

    # make a name
    _created_graph.graph["name"] = name

    return _created_graph


def graph_to_gdf(
    graph_to_convert: nx.Graph,
    save_nodes: bool = False,
    save_edges: bool = True,
    to_save: bool = False,
):
    """Takes in a networkx graph object and returns edges and nodes as geodataframes
    Arguments:
        graph_to_convert (Graph): networkx graph object to be converted
        save_nodes (bool): get the nodes as a geodataframe (False)
        save_edges (bool): get the edges as a geodataframe (True)
        to_save (bool): convert all columns to string (False)

    Returns:
        edges (GeoDataFrame): contains the edges
        nodes (GeoDataFrame): contains the nodes
    """

    nodes, edges = None, None
    if save_nodes and save_edges:
        nodes, edges = graph_to_gdfs(
            graph_to_convert, nodes=save_nodes, edges=save_edges, node_geometry=False
        )
        if to_save:
            for df in [edges, nodes]:
                for col in df.columns:
                    if df[col].dtype == object and col != df.geometry.name:
                        df[col] = df[col].astype(str)
    elif not save_nodes and save_edges:
        edges = graph_to_gdfs(graph_to_convert, nodes=save_nodes, edges=save_edges)
    elif save_nodes and not save_edges:
        nodes = graph_to_gdfs(graph_to_convert, nodes=save_nodes, edges=save_edges)

    return edges, nodes


def graph_to_gpkg(origin_graph: nx.Graph, edge_gpkg: str, node_gpkg: str) -> None:
    """Takes in a networkx graph object and outputs shapefiles at the paths indicated by edge_gpkg and node_gpkg

    Arguments:
        origin_graph [nx.Graph]: networkx graph object to be converted
        edge_gpkg [str]: output path including extension for edges geopackage
        node_gpkg [str]: output path including extension for nodes geopackage

    Returns:
        None
    """
    # now only multidigraphs and graphs are used
    if type(origin_graph) == nx.Graph:
        origin_graph = nx.MultiGraph(origin_graph)

    # The nodes should have a geometry attribute (perhaps on top of the x and y attributes)
    nodes, edges = graph_to_gdfs(origin_graph, node_geometry=False)

    dfs = [edges, nodes]
    for df in dfs:
        for col in df.columns:
            if df[col].dtype == object and col != df.geometry.name:
                df[col] = df[col].astype(str)

    # Add a CRS to the nodes
    if nodes.crs is None and edges.crs is not None:
        nodes.crs = edges.crs

    logging.info("Saving nodes as shapefile: {}".format(node_gpkg))
    logging.info("Saving edges as shapefile: {}".format(edge_gpkg))

    # The encoding utf-8 might result in an empty shapefile if the wrong encoding is used.
    for entity in [nodes, edges]:
        if "osmid" in entity:
            # Otherwise it gives this error: cannot insert osmid, already exist
            entity["osmid_original"] = entity.pop("osmid")
    for _path in [node_gpkg, edge_gpkg]:
        if _path.exists():
            _path.unlink()
    nodes.to_file(node_gpkg, driver="GPKG", encoding="utf-8")
    edges.to_file(edge_gpkg, driver="GPKG", encoding="utf-8")


@staticmethod
def get_normalized_geojson_polygon(geojson_path: Path) -> BaseGeometry:
    """
    Converts a GeoJson object to a Shapely Polygon.

    Args:
        geojson_path (Path): File containing a geojson object.

    Raises:
        ValueError: When the polygon longitude is out of bounds.
        ValueError: When the polygon latitude is out of bounds.

    Returns:
        BaseGeometry: Resulting normalized (in lat and lon) polygon in shapely format.
    """
    _read_geojson = gpd.read_file(geojson_path)

    def check_bounds(geometry: BaseGeometry):
        if geometry.bounds[0] > 180 or geometry.bounds[2] < -180:
            raise ValueError(
                "Longitude is out of bounds, check your JSON format or data. The Coordinate Reference System should be in EPSG:4326."
            )
        if geometry.bounds[1] > 90 or geometry.bounds[3] < -90:
            raise ValueError(
                "Latitude is out of bounds, check your JSON format or data. The Coordinate Reference System should be in EPSG:4326."
            )

    # Discard z-coordinate, if it exists
    check_bounds(_read_geojson.geometry[0])

    # Create a shapely polygon from the coordinates.
    return shape(_read_geojson.geometry[0]).buffer(0)


def read_merge_shp(shp_file_analyse, id_name, shp_file_diversion=[], crs_=4326):
    """Imports shapefile(s) and saves attributes in a pandas dataframe.

    Args:
        shp_file_analyse (string or list of strings): absolute path(s) to the shapefile(s) that will be used for analysis
        shp_file_diversion (string or list of strings): absolute path(s) to the shapefile(s) that will be used to calculate alternative routes but is not analysed
        id_name (string): the name of the Unique ID column
        crs_ (int): the EPSG number of the coordinate reference system that is used
    Returns:
        lines (list of shapely LineStrings): full list of linestrings
        properties (pandas dataframe): attributes of shapefile(s), in order of the linestrings in lines
    """

    # convert shapefile names to a list if it was not already a list
    if isinstance(shp_file_analyse, str):
        shp_file_analyse = [shp_file_analyse]
    if isinstance(shp_file_diversion, str):
        shp_file_diversion = [shp_file_diversion]

    lines = []

    # read the shapefile(s) for analysis
    for shp in shp_file_analyse:
        lines_shp = gpd.read_file(shp, engine="pyogrio")
        lines_shp["to_analyse"] = 1
        lines.append(lines_shp)

    # read the shapefile(s) for only diversion
    if isinstance(shp_file_diversion, list):
        for shp2 in shp_file_diversion:
            lines_shp = gpd.read_file(shp2, engine="pyogrio")
            lines_shp["to_analyse"] = 0
            lines.append(lines_shp)

    # concatenate all shapefiles into one geodataframe
    lines = pd.concat(lines)
    lines.crs = crs_

    # append the length of the road stretches
    lines["length"] = lines["geometry"].apply(lambda x: line_length(x, crs_))

    if lines["geometry"].apply(lambda row: isinstance(row, MultiLineString)).any():
        for line in lines.loc[
            lines["geometry"].apply(lambda row: isinstance(row, MultiLineString))
        ].iterrows():
            if len(linemerge(line[1].geometry)) > 1:
                warnings.warn(
                    "Edge with {} = {} is a MultiLineString, which cannot be merged to one line. Check this part.".format(
                        id_name, line[1][id_name]
                    )
                )

    print(
        "Shapefile(s) loaded with attributes: {}.".format(list(lines.columns.values))
    )  # fill in parameter names

    return lines


def check_hazard_extent_resolution(list_hazards):
    """Checks whether the extent of a list of hazard rasters is exactly the same.

    Args:
        list_hazards (list of pathlib paths or strings): A list of paths to the hazard map rasters of which
            the extent needs to be checked

    Returns:
        (bool): True if the extents are exactly the same, False if they are not.
    """
    if len(list_hazards) == 1:
        return True
    check_hazard_extent = [
        gdal.Open(str(haz)).GetGeoTransform() for haz in list_hazards
    ]
    if len(set(check_hazard_extent)) == 1:
        # All hazard have the exact same extents and resolution
        return True
    else:
        return False


def get_extent(dataset):
    cols = dataset.RasterXSize
    rows = dataset.RasterYSize
    transform = dataset.GetGeoTransform()
    minx = transform[0]
    maxx = transform[0] + cols * transform[1] + rows * transform[2]

    miny = transform[3] + cols * transform[4] + rows * transform[5]
    maxy = transform[3]

    width = maxx - minx
    height = maxy - miny

    return {
        "minX": minx,
        "maxX": maxx,
        "minY": miny,
        "maxY": maxy,
        "cols": cols,
        "rows": rows,
        "width": width,
        "height": height,
        "pixelWidth": transform[1],
        "pixelHeight": transform[5],
    }


def get_graph_edges_extent(
    network_graph: nx.Graph,
) -> tuple[float, float, float, float]:
    """Inspects all geometries of the edges of a graph and returns the most extreme coordinates

    Arguments:
        network_graph (networkX) : NetworkX graph, should have an attribute 'geometry' containty shapely geometries

    Returns
        extent (tuple) : (minX,maxX,minY,maxY)
    """
    # Start with the bounds of the (random) first edge
    (min_x, min_y, max_x, max_y) = list(network_graph.edges.data("geometry"))[0][
        -1
    ].bounds

    # Compare with the bounds of all other edges to see if there are linestrings with more extreme bounds
    for _, _, geom in network_graph.edges.data("geometry"):
        # print(u, v, geom)
        (
            minx,
            miny,
            maxx,
            maxy,
        ) = geom.bounds  # shapely returns (minx, miny, maxx, maxy)
        if minx < min_x:
            min_x = minx
        if maxx > max_x:
            max_x = maxx
        if miny < min_y:
            min_y = miny
        if maxy > max_y:
            max_y = maxy

    return min_x, max_x, min_y, max_y


def reproject_graph(original_graph: nx.Graph, crs_in: str, crs_out: str) -> nx.Graph:
    """
    Reprojects the shapely geometry data (of a NetworkX graph) to a different projection

    Arguments:
        original_graph (NetworkX graph): needs a geometry attribute containing shapely linestrings
        crs_in (string): input projection, follow the Geopandas crs convention: "espg:3035" or "EPSG4326"
        crs_out (string): output projection to convert to, idem.

    Returns:
        G_out (NetworkX graph)
    """
    att = nx.get_edge_attributes(original_graph, "geometry")
    df = pd.DataFrame.from_dict(data=att, orient="index", columns=["geometry"])
    gdf = gpd.GeoDataFrame(df)
    gdf = gdf.set_crs(crs=crs_in)
    gdf_out = gdf.to_crs(crs=crs_out)
    _reprojected_graph = original_graph.copy()
    set_values = gdf_out.to_dict(orient="index")
    nx.set_edge_attributes(_reprojected_graph, values=set_values)
    return _reprojected_graph


def bounds_intersect_1d(tup1, tup2):
    """Check if bounds of A and B intersect anywhere (have any overlapping points)

    Arguments:
        tup1 (tuple) : (min, max)
        tup2 (tuple) : (min, max)

    Returns:
        Boolean (True/False)
    """
    return (tup1[0] <= tup2[1]) and (tup1[1] >= tup2[0])


def bounds_intersect_2d(extent1, extent2):
    """
    check if bounds of A and B intersect anywhere (have any overlapping area)

    Arguments:
        *extent1* (tuple) : (minx,maxx,miny,maxy)
        *extent2* (tuple) : (minx,maxx,miny,maxy)

    Returns:
        Boolean (True/False)
    """
    x_overlap = bounds_intersect_1d((extent1[0], extent1[1]), (extent2[0], extent2[1]))
    y_overlap = bounds_intersect_1d((extent1[2], extent1[3]), (extent2[2], extent2[3]))
    return x_overlap and y_overlap


<<<<<<< HEAD
def calc_avg_speed(graph, road_type_col_name, save_csv=False, save_path=None):
    """Calculates the average speed from OSM roads, per road type

    Args:
        graph (NetworkX graph): NetworkX graph with road types
        road_type_col_name (string): name of the column which holds the road types ('highway' in OSM)
        save_csv (boolean): To save a csv or not
        save_path (string): Path to save the csv to

    Returns:
        df (Pandas DataFrame): Dataframe with the average road speeds per road type
    """
    # Create a dataframe of all road types
    exceptions = list(
        set(
            [
                str(edata[road_type_col_name])
                for u, v, edata in graph.edges.data()
                if isinstance(edata[road_type_col_name], list)
            ]
        )
    )
    types = list(
        set(
            [
                str(edata[road_type_col_name])
                for u, v, edata in graph.edges.data()
                if isinstance(edata[road_type_col_name], str)
            ]
        )
    )
    all_road_types = exceptions + types
    df = pd.DataFrame({"road_types": all_road_types, "avg_speed": 0})

    # calculate average speed
    for i in range(len(df)):
        roadtype = df.road_types[i]
        all_edges = [
            (u, v, edata["maxspeed"], edata["length"])
            for u, v, edata in graph.edges.data()
            if (str(edata[road_type_col_name]) == roadtype) & ("maxspeed" in edata)
        ]
        all_avg = []
        all_l = []
        for u, v, s, l in all_edges:
            if isinstance(s, list):
                ns = []
                for ss in s:
                    if (
                        not any(c.isalpha() for c in ss)
                        and (";" not in ss)
                        and ("|" not in ss)
                        and ("-" not in ss)
                    ):
                        ns.append(int(ss))
                    elif not any(c.isalpha() for c in ss) and ";" in ss:
                        ns.extend([int(x) for x in ss.split(";") if x.isnumeric()])
                    elif not any(c.isalpha() for c in ss) and "|" in ss:
                        ns.extend([int(x) for x in ss.split("|") if x.isnumeric()])
                    elif not any(c.isalpha() for c in ss) and "-" in ss:
                        ns.extend([int(x) for x in ss.split("-") if x.isnumeric()])
                    elif " mph" in ss:
                        ns.append(int(ss.split(" mph")[0]) * 1.609344)
                if len(ns) > 0:
                    ss = sum(ns) / len(ns)
                else:
                    continue
            elif isinstance(s, str):
                if (
                    not any(c.isalpha() for c in s)
                    and (";" not in s)
                    and ("|" not in s)
                    and ("-" not in s)
                    and not len(s) == 0
                ):
                    ss = int(s)
                elif not any(c.isalpha() for c in s) and ";" in s:
                    ss = mean([int(x) for x in s.split(";") if x.isnumeric()])
                elif not any(c.isalpha() for c in s) and "|" in s:
                    ss = mean([int(x) for x in s.split("|") if x.isnumeric()])
                elif not any(c.isalpha() for c in s) and "-" in s:
                    ss = mean([int(x) for x in s.split("-") if x.isnumeric()])
                elif len(s) == 0:
                    ss = np.nan
                elif " mph" in s:
                    ss = int(s.split(" mph")[0]) * 1.609344
                else:
                    continue
            elif isinstance(s, float) and (not (math.isnan(s) or np.isnan(s))):
                ss = int(s)
            elif isinstance(s, int) or (math.isnan(s) or np.isnan(s)):
                ss = s
            else:
                raise ValueError(f"Edge {u, v} has invalid avgspeed {s}")
            all_avg.append(ss * l)
            all_l.append(l)
            df.iloc[i, 1] = sum(all_avg) / sum(all_l)

    # For all types without an average speed, take one that is closest. E.g. for the links take the one of the same type
    # of the main roads
    if not df.loc[df["avg_speed"] == 0].empty:
        logging.info(
            f"Not all of the edges contain a 'maxspeed' attribute. RA2CE will guess the right average maximum "
            f"speed per road type that does not contain a 'maxspeed' attribute. Please check the average speed CSV to ensure correct speeds here: {save_path}"
        )
        for i in df.loc[df["avg_speed"] == 0].index:
            if df["road_types"].iloc[i] in exceptions:
                if any(rt in df["road_types"].iloc[i] for rt in df["road_types"]):
                    try:
                        road_type, avg_speed = [
                            (rt, avg_s)
                            for rt, avg_s in zip(df["road_types"], df["avg_speed"])
                            if rt in df["road_types"].iloc[i] and avg_s != 0
                        ][0]
                        df["avg_speed"].iloc[i] = avg_speed
                    except IndexError as e:
                        logging.warning(
                            f"Road type '{df['road_types'].iloc[i]}' cannot be assigned any average speed. Please check the average speed CSV ({save_path}), enter the right average speed for this road type, and run RA2CE again."
                        )
                        logging.error("Index error: {}".format(e))
                        df["avg_speed"].iloc[i] = 0
            else:
                # if any(rt in df['road_types'].iloc[i] for rt in df['road_types']):
                if "link" in df["road_types"].iloc[i]:
                    try:
                        df["avg_speed"].iloc[i] = df.loc[
                            df["road_types"]
                            == df["road_types"].iloc[i].split("_link")[0],
                            "avg_speed",
                        ].values[0]
                    except IndexError as e:
                        logging.warning(
                            f"Road type '{df['road_types'].iloc[i]}' cannot be assigned any average speed. Please check the average speed CSV ({save_path}), enter the right average speed for this road type, and run RA2CE again."
                        )
                        logging.error("Index error: {}".format(e))
                        df["avg_speed"].iloc[i] = 0

    if save_csv:
        df.to_csv(save_path)
        logging.info("Saved the average speeds per road type to: {}".format(save_path))

    return df


def assign_avg_speed(graph, avg_road_speed, road_type_col_name):
    """Assigns the average speed to roads in an existing (OSM) graph

    Args:
        graph (NetworkX graph): NetworkX graph with road types
        avg_road_speed (Pandas DataFrame): a Dataframe with columns "road_types" and "maxspeed"
        road_type_col_name (string): Attribute name of the road type in the NetworkX graph

    Returns:
        graph (NetworkX graph): NetworkX graph with an additional attribute 'avgspeed'
    """
    # make a list of strings instead of just a string of the road types column
    avg_road_speed["road_types"] = avg_road_speed["road_types"].astype(str)

    # calculate the average maximum speed per edge and assign the ones that don't have a value
    for u, v, k, edata in graph.edges.data(keys=True):
        road_type = str(edata[road_type_col_name])
        if "maxspeed" in edata:
            max_speed = edata["maxspeed"]
            if isinstance(max_speed, list):
                ns = []
                for ms in max_speed:
                    if (
                        not any(c.isalpha() for c in ms)
                        and (";" not in ms)
                        and ("|" not in ms)
                        and ("-" not in ms)
                    ):
                        ns.append(int(ms))
                    elif not any(c.isalpha() for c in ms) and ";" in ms:
                        ns.extend([int(x) for x in ms.split(";") if x.isnumeric()])
                    elif not any(c.isalpha() for c in ms) and "|" in ms:
                        ns.extend([int(x) for x in ms.split("|") if x.isnumeric()])
                    elif not any(c.isalpha() for c in ms) and "-" in ms:
                        ns.extend([int(x) for x in ms.split("-") if x.isnumeric()])
                    elif " mph" in ms:
                        ns.append(int(ms.split(" mph")[0]) * 1.609344)
                if len(ns) > 0:
                    graph[u][v][k]["avgspeed"] = round(sum(ns) / len(ns), 0)
                else:
                    graph[u][v][k]["avgspeed"] = round(
                        avg_road_speed.loc[
                            avg_road_speed["road_types"] == road_type, "avg_speed"
                        ].iloc[0],
                        0,
                    )
            elif isinstance(max_speed, str):
                if (
                    not any(c.isalpha() for c in max_speed)
                    and (";" not in max_speed)
                    and ("|" not in max_speed)
                    and ("-" not in max_speed)
                ):
                    graph[u][v][k]["avgspeed"] = round(int(max_speed), 0)
                elif not any(c.isalpha() for c in max_speed) and ";" in max_speed:
                    graph[u][v][k]["avgspeed"] = round(
                        mean([int(x) for x in max_speed.split(";") if x.isnumeric()]), 0
                    )
                elif not any(c.isalpha() for c in max_speed) and "|" in max_speed:
                    graph[u][v][k]["avgspeed"] = round(
                        mean([int(x) for x in max_speed.split("|") if x.isnumeric()]), 0
                    )
                elif not any(c.isalpha() for c in max_speed) and "-" in max_speed:
                    graph[u][v][k]["avgspeed"] = round(
                        mean([int(x) for x in max_speed.split("-") if x.isnumeric()]), 0
                    )
                elif " mph" in max_speed:
                    graph[u][v][k]["avgspeed"] = round(
                        int(max_speed.split(" mph")[0]) * 1.609344, 0
                    )
                else:
                    graph[u][v][k]["avgspeed"] = round(
                        avg_road_speed.loc[
                            avg_road_speed["road_types"] == road_type, "avg_speed"
                        ].iloc[0],
                        0,
                    )

            elif math.isnan(max_speed):
                graph[u][v][k]["avgspeed"] = np.nan
            else:
                graph[u][v][k]["avgspeed"] = int(max_speed)
        else:
            if "]" in road_type:
                avg_speed = int(
                    [
                        s
                        for r, s in zip(
                            avg_road_speed["road_types"], avg_road_speed["avg_speed"]
                        )
                        if set(road_type[2:-2].split("', '"))
                        == set(r[2:-2].split("', '"))
                    ][0]
                )
                graph[u][v][k]["avgspeed"] = round(avg_speed, 0)
            else:
                graph[u][v][k]["avgspeed"] = round(
                    avg_road_speed.loc[
                        avg_road_speed["road_types"] == road_type, "avg_speed"
                    ].iloc[0],
                    0,
                )

    return graph


def get_avgspeed_per_road_type(
    gdf_graph: gpd.GeoDataFrame | None, road_type: RoadTypeEnum
) -> float:
    """
    Calculate the average speed of a graph per road type.
    If all edges of a certain road type have no average speed,
    the average speed of the whole graph is returned.
    If the graph has no average speed on any edge, the default average speed is returned (== 50).

    Args:
        gdf_graph (gpd.GeoDataFrame): The graph
        road_type (RoadTypeEnum): The road type

    Returns:
        float: The average speed for that road type
    """
    _default_speed = 50
    if (
        not isinstance(gdf_graph, gpd.GeoDataFrame)
        or "highway" not in gdf_graph.columns
    ):
        return _default_speed

    _avgspeed = gdf_graph[gdf_graph["highway"] == road_type.config_value]["avgspeed"]
    _avg = _avgspeed[_avgspeed > 0].mean()
    if _avg > 0:
        return _avg

    # If the average speed is not available, get the average speed of the whole graph
    _avgspeed = gdf_graph["avgspeed"]
    _avg = _avgspeed[_avgspeed > 0].mean()
    if _avg > 0:
        return _avg

    # If the graph has no average speed, return the default average speed
    logging.warning(
        "No average speed found for road type %s. Using default speed of %s.",
        road_type,
        _default_speed,
    )
    return _default_speed  # Default average speed
=======
def convert_osm(osm_convert_path, pbf, o5m):
    """Converse an osm PBF file to o5m"""
    command = '""{}"  "{}" --complete-ways --drop-broken-refs -o="{}""'.format(
        osm_convert_path, pbf, o5m
    )
    os.system(command)


def filter_osm(osm_filter_path, o5m, filtered_o5m, tags=None):
    """Filters an o5m OSM file to only motorways, trunks, primary and secondary roads (or tags, if specified)"""
    if tags is None:
        tags = [
            "motorway",
            "motorway_link",
            "primary",
            "primary_link",
            "secondary",
            "secondary_link",
            "trunk",
            "trunk_link",
        ]
    command = '""{}"  "{}" --keep="highway={}" > "{}""'.format(
        osm_filter_path, o5m, " =".join(tags), filtered_o5m
    )
    os.system(command)


def graph_link_simple_id_to_complex(
    graph_simple: nx.Graph, new_id: str
) -> tuple[dict, dict]:
    """
    Create lookup tables (dicts) to match edges_ids of the complex and simple graph
    Optionally, saves these lookup tables as json files.

    Arguments:
        graph_simple (Graph) : Graph, containing attribute 'new_id'
        new_id (string) : Name of the ID attribute in graph_simple

    Returns:
        simple_to_complex (dict): Keys are ids of the simple graph, values are lists with all matching complex ids
        complex_to_simple (dict): Keys are the ids of the complex graph, value is the matching simple_ID

    We need this because the simple graph is derived from the complex graph, and therefore initially only the
    simple graph knows from which complex edges it was created. To assign this information also to the complex
    graph we invert the look-up dictionary
    @author: Kees van Ginkel en Margreet van Marle
    """
    # Iterate over the simple, because this already has the corresponding complex information
    lookup_dict = {}
    # keys are the ids of the simple graph, values are lists with all matching complex id's
    for u, v, k in tqdm(graph_simple.edges(keys=True)):
        key_1 = graph_simple[u][v][k]["{}".format(new_id)]
        value_1 = graph_simple[u][v][k]["{}_c".format(new_id)]
        lookup_dict[key_1] = value_1

    inverted_lookup_dict = {}
    # keys are the ids of the complex graph, value is the matching simple_ID
    for key, value in lookup_dict.items():
        if isinstance(value, list):
            for subvalue in value:
                inverted_lookup_dict[subvalue] = key
        elif isinstance(value, int):
            inverted_lookup_dict[value] = key

    simple_to_complex = lookup_dict
    complex_to_simple = inverted_lookup_dict

    logging.info("Lookup tables from complex to simple and vice versa were created")
    return simple_to_complex, complex_to_simple


def add_simple_id_to_graph_complex(
    complex_graph: nx.Graph, complex_to_simple, new_id
) -> nx.Graph:
    """Adds the appropriate ID of the simple graph to each edge of the complex graph as a new attribute 'rfid'

    Arguments:
        complex_graph (Graph) : The complex graph, still lacking 'rfid'
        complex_to_simple (dict) : lookup table linking complex to simple graphs

    Returns:
        complex_graph (Graph) : Same object, with added attribute 'rfid'

    """

    obtained_complex_ids = nx.get_edge_attributes(
        complex_graph, "{}_c".format(new_id)
    )  # {(u,v,k) : 'rfid_c'}
    simple_ids_per_complex_id = obtained_complex_ids  # start with a copy

    for key, value in obtained_complex_ids.items():  # {(u,v,k) : 'rfid_c'}
        try:
            new_value = complex_to_simple[
                value
            ]  # find simple id belonging to the complex id
            simple_ids_per_complex_id[key] = new_value
        except KeyError as e:
            logging.error(
                "Could not find the simple ID belonging to complex ID {}; value set to None. Full error: {}".format(
                    key, e
                )
            )
            simple_ids_per_complex_id[key] = None

    # Now the format of simple_ids_per_complex_id is: {(u,v,k) : 'rfid}
    nx.set_edge_attributes(complex_graph, simple_ids_per_complex_id, new_id)

    return complex_graph
>>>>>>> 21dce5ca


def fraction_flooded(line: LineString, hazard_map: str):
    """Calculates the fraction of a linestring that overlaps with a hazard raster with value > 0

    Args:
        line (LineString): A single linestring that should be overlayed with the hazard map.
        hazard_map (string): Full path to the hazard map.

    Returns:
        (float) The fraction of the linestring that overlaps with the hazard raster with a value > 0.
        (0) If there is a ValueError, for example, if the linestring has no overlap with the raster,
        the function returns 0.
    """

    bbox_line = box(*line.bounds)
    try:
        with rasterio.open(hazard_map) as src:
            out_image, out_transform = mask(
                src, [bbox_line], crop=True, all_touched=True
            )

        flooded_cells = unary_union(
            [
                shape(x[0])
                for x in shapes(out_image, transform=out_transform)
                if x[-1] > 0
            ]
        )
        flooded_cells = gpd.GeoDataFrame({"geometry": [flooded_cells]})

        line_intersect = flooded_cells.intersection(line)
        return line_intersect.length.sum() / line.length
    except ValueError:
        return 0
    except Exception as e:
        logging.info("fraction_flooded() {} \n for line {}".format(e, line))


def check_crs_gdf(gdf: gpd.GeoDataFrame, crs) -> None:
    if gdf.crs != crs:
        _error = (
            "Shape projection is epsg:{} - only projection epsg:{} is allowed. ".format(
                gdf.crs, crs
            )
        )
        logging.error(_error)
        raise ValueError(_error)


def clean_memory(list_delete: list) -> None:
    """
    TODO: Not sure why this method is here, is this even working?
    """
    for to_delete in list_delete:
        del to_delete


def get_valid_mean(x_value: MaskedArray, **kwargs) -> Optional[float]:
    # **kwargs should not be removed. properties var is passed in zonal_stats. So properties should not be removed,
    #  else this will not be activated
    if not isinstance(x_value, MaskedArray):
        return np.nan
    if x_value.mask.all():
        return np.nan
    return np.mean(x_value)  # You know it's a valid type, so return the mean.


def buffer_geometry(
    gdf: gpd.GeoDataFrame, buffer: float, cap_stype: int = 3
) -> gpd.GeoDataFrame:
    """buffer the geometry of the geodataframe"""
    gdf["geometry"] = gdf["geometry"].buffer(
        buffer,
        cap_style=cap_stype,
    )
    return gdf<|MERGE_RESOLUTION|>--- conflicted
+++ resolved
@@ -980,41 +980,6 @@
     return uniquepoints
 
 
-<<<<<<< HEAD
-=======
-def create_simplified_graph(
-    graph_complex: nx.Graph, new_id: str = "rfid"
-) -> tuple[nx.Graph, nx.Graph, tuple[dict, dict]]:
-    """Create a simplified graph with unique ids from a complex graph"""
-    logging.info("Simplifying graph")
-    try:
-        graph_complex = graph_create_unique_ids(graph_complex, "{}_c".format(new_id))
-
-        # Create simplified graph and add unique ids
-        graph_simple = simplify_graph_count(graph_complex)
-        graph_simple = graph_create_unique_ids(graph_simple, new_id)
-
-        # Create look_up_tables between graphs with unique ids
-        simple_to_complex, complex_to_simple = graph_link_simple_id_to_complex(
-            graph_simple, new_id=new_id
-        )
-
-        # Store id table and add simple ids to complex graph
-        id_tables = (simple_to_complex, complex_to_simple)
-        graph_complex = add_simple_id_to_graph_complex(
-            graph_complex, complex_to_simple, new_id
-        )
-        logging.info("Simplified graph succesfully created")
-    except Exception as exc:
-        graph_simple = None
-        id_tables = None
-        logging.error(
-            "Did not create a simplified version of the graph ({})".format(exc)
-        )
-    return graph_simple, graph_complex, id_tables
-
-
->>>>>>> 21dce5ca
 def gdf_check_create_unique_ids(
     gdf: gpd.GeoDataFrame, id_name: str, new_id_name: str = "rfid"
 ) -> tuple[gpd.GeoDataFrame, str]:
@@ -1452,299 +1417,6 @@
     return x_overlap and y_overlap
 
 
-<<<<<<< HEAD
-def calc_avg_speed(graph, road_type_col_name, save_csv=False, save_path=None):
-    """Calculates the average speed from OSM roads, per road type
-
-    Args:
-        graph (NetworkX graph): NetworkX graph with road types
-        road_type_col_name (string): name of the column which holds the road types ('highway' in OSM)
-        save_csv (boolean): To save a csv or not
-        save_path (string): Path to save the csv to
-
-    Returns:
-        df (Pandas DataFrame): Dataframe with the average road speeds per road type
-    """
-    # Create a dataframe of all road types
-    exceptions = list(
-        set(
-            [
-                str(edata[road_type_col_name])
-                for u, v, edata in graph.edges.data()
-                if isinstance(edata[road_type_col_name], list)
-            ]
-        )
-    )
-    types = list(
-        set(
-            [
-                str(edata[road_type_col_name])
-                for u, v, edata in graph.edges.data()
-                if isinstance(edata[road_type_col_name], str)
-            ]
-        )
-    )
-    all_road_types = exceptions + types
-    df = pd.DataFrame({"road_types": all_road_types, "avg_speed": 0})
-
-    # calculate average speed
-    for i in range(len(df)):
-        roadtype = df.road_types[i]
-        all_edges = [
-            (u, v, edata["maxspeed"], edata["length"])
-            for u, v, edata in graph.edges.data()
-            if (str(edata[road_type_col_name]) == roadtype) & ("maxspeed" in edata)
-        ]
-        all_avg = []
-        all_l = []
-        for u, v, s, l in all_edges:
-            if isinstance(s, list):
-                ns = []
-                for ss in s:
-                    if (
-                        not any(c.isalpha() for c in ss)
-                        and (";" not in ss)
-                        and ("|" not in ss)
-                        and ("-" not in ss)
-                    ):
-                        ns.append(int(ss))
-                    elif not any(c.isalpha() for c in ss) and ";" in ss:
-                        ns.extend([int(x) for x in ss.split(";") if x.isnumeric()])
-                    elif not any(c.isalpha() for c in ss) and "|" in ss:
-                        ns.extend([int(x) for x in ss.split("|") if x.isnumeric()])
-                    elif not any(c.isalpha() for c in ss) and "-" in ss:
-                        ns.extend([int(x) for x in ss.split("-") if x.isnumeric()])
-                    elif " mph" in ss:
-                        ns.append(int(ss.split(" mph")[0]) * 1.609344)
-                if len(ns) > 0:
-                    ss = sum(ns) / len(ns)
-                else:
-                    continue
-            elif isinstance(s, str):
-                if (
-                    not any(c.isalpha() for c in s)
-                    and (";" not in s)
-                    and ("|" not in s)
-                    and ("-" not in s)
-                    and not len(s) == 0
-                ):
-                    ss = int(s)
-                elif not any(c.isalpha() for c in s) and ";" in s:
-                    ss = mean([int(x) for x in s.split(";") if x.isnumeric()])
-                elif not any(c.isalpha() for c in s) and "|" in s:
-                    ss = mean([int(x) for x in s.split("|") if x.isnumeric()])
-                elif not any(c.isalpha() for c in s) and "-" in s:
-                    ss = mean([int(x) for x in s.split("-") if x.isnumeric()])
-                elif len(s) == 0:
-                    ss = np.nan
-                elif " mph" in s:
-                    ss = int(s.split(" mph")[0]) * 1.609344
-                else:
-                    continue
-            elif isinstance(s, float) and (not (math.isnan(s) or np.isnan(s))):
-                ss = int(s)
-            elif isinstance(s, int) or (math.isnan(s) or np.isnan(s)):
-                ss = s
-            else:
-                raise ValueError(f"Edge {u, v} has invalid avgspeed {s}")
-            all_avg.append(ss * l)
-            all_l.append(l)
-            df.iloc[i, 1] = sum(all_avg) / sum(all_l)
-
-    # For all types without an average speed, take one that is closest. E.g. for the links take the one of the same type
-    # of the main roads
-    if not df.loc[df["avg_speed"] == 0].empty:
-        logging.info(
-            f"Not all of the edges contain a 'maxspeed' attribute. RA2CE will guess the right average maximum "
-            f"speed per road type that does not contain a 'maxspeed' attribute. Please check the average speed CSV to ensure correct speeds here: {save_path}"
-        )
-        for i in df.loc[df["avg_speed"] == 0].index:
-            if df["road_types"].iloc[i] in exceptions:
-                if any(rt in df["road_types"].iloc[i] for rt in df["road_types"]):
-                    try:
-                        road_type, avg_speed = [
-                            (rt, avg_s)
-                            for rt, avg_s in zip(df["road_types"], df["avg_speed"])
-                            if rt in df["road_types"].iloc[i] and avg_s != 0
-                        ][0]
-                        df["avg_speed"].iloc[i] = avg_speed
-                    except IndexError as e:
-                        logging.warning(
-                            f"Road type '{df['road_types'].iloc[i]}' cannot be assigned any average speed. Please check the average speed CSV ({save_path}), enter the right average speed for this road type, and run RA2CE again."
-                        )
-                        logging.error("Index error: {}".format(e))
-                        df["avg_speed"].iloc[i] = 0
-            else:
-                # if any(rt in df['road_types'].iloc[i] for rt in df['road_types']):
-                if "link" in df["road_types"].iloc[i]:
-                    try:
-                        df["avg_speed"].iloc[i] = df.loc[
-                            df["road_types"]
-                            == df["road_types"].iloc[i].split("_link")[0],
-                            "avg_speed",
-                        ].values[0]
-                    except IndexError as e:
-                        logging.warning(
-                            f"Road type '{df['road_types'].iloc[i]}' cannot be assigned any average speed. Please check the average speed CSV ({save_path}), enter the right average speed for this road type, and run RA2CE again."
-                        )
-                        logging.error("Index error: {}".format(e))
-                        df["avg_speed"].iloc[i] = 0
-
-    if save_csv:
-        df.to_csv(save_path)
-        logging.info("Saved the average speeds per road type to: {}".format(save_path))
-
-    return df
-
-
-def assign_avg_speed(graph, avg_road_speed, road_type_col_name):
-    """Assigns the average speed to roads in an existing (OSM) graph
-
-    Args:
-        graph (NetworkX graph): NetworkX graph with road types
-        avg_road_speed (Pandas DataFrame): a Dataframe with columns "road_types" and "maxspeed"
-        road_type_col_name (string): Attribute name of the road type in the NetworkX graph
-
-    Returns:
-        graph (NetworkX graph): NetworkX graph with an additional attribute 'avgspeed'
-    """
-    # make a list of strings instead of just a string of the road types column
-    avg_road_speed["road_types"] = avg_road_speed["road_types"].astype(str)
-
-    # calculate the average maximum speed per edge and assign the ones that don't have a value
-    for u, v, k, edata in graph.edges.data(keys=True):
-        road_type = str(edata[road_type_col_name])
-        if "maxspeed" in edata:
-            max_speed = edata["maxspeed"]
-            if isinstance(max_speed, list):
-                ns = []
-                for ms in max_speed:
-                    if (
-                        not any(c.isalpha() for c in ms)
-                        and (";" not in ms)
-                        and ("|" not in ms)
-                        and ("-" not in ms)
-                    ):
-                        ns.append(int(ms))
-                    elif not any(c.isalpha() for c in ms) and ";" in ms:
-                        ns.extend([int(x) for x in ms.split(";") if x.isnumeric()])
-                    elif not any(c.isalpha() for c in ms) and "|" in ms:
-                        ns.extend([int(x) for x in ms.split("|") if x.isnumeric()])
-                    elif not any(c.isalpha() for c in ms) and "-" in ms:
-                        ns.extend([int(x) for x in ms.split("-") if x.isnumeric()])
-                    elif " mph" in ms:
-                        ns.append(int(ms.split(" mph")[0]) * 1.609344)
-                if len(ns) > 0:
-                    graph[u][v][k]["avgspeed"] = round(sum(ns) / len(ns), 0)
-                else:
-                    graph[u][v][k]["avgspeed"] = round(
-                        avg_road_speed.loc[
-                            avg_road_speed["road_types"] == road_type, "avg_speed"
-                        ].iloc[0],
-                        0,
-                    )
-            elif isinstance(max_speed, str):
-                if (
-                    not any(c.isalpha() for c in max_speed)
-                    and (";" not in max_speed)
-                    and ("|" not in max_speed)
-                    and ("-" not in max_speed)
-                ):
-                    graph[u][v][k]["avgspeed"] = round(int(max_speed), 0)
-                elif not any(c.isalpha() for c in max_speed) and ";" in max_speed:
-                    graph[u][v][k]["avgspeed"] = round(
-                        mean([int(x) for x in max_speed.split(";") if x.isnumeric()]), 0
-                    )
-                elif not any(c.isalpha() for c in max_speed) and "|" in max_speed:
-                    graph[u][v][k]["avgspeed"] = round(
-                        mean([int(x) for x in max_speed.split("|") if x.isnumeric()]), 0
-                    )
-                elif not any(c.isalpha() for c in max_speed) and "-" in max_speed:
-                    graph[u][v][k]["avgspeed"] = round(
-                        mean([int(x) for x in max_speed.split("-") if x.isnumeric()]), 0
-                    )
-                elif " mph" in max_speed:
-                    graph[u][v][k]["avgspeed"] = round(
-                        int(max_speed.split(" mph")[0]) * 1.609344, 0
-                    )
-                else:
-                    graph[u][v][k]["avgspeed"] = round(
-                        avg_road_speed.loc[
-                            avg_road_speed["road_types"] == road_type, "avg_speed"
-                        ].iloc[0],
-                        0,
-                    )
-
-            elif math.isnan(max_speed):
-                graph[u][v][k]["avgspeed"] = np.nan
-            else:
-                graph[u][v][k]["avgspeed"] = int(max_speed)
-        else:
-            if "]" in road_type:
-                avg_speed = int(
-                    [
-                        s
-                        for r, s in zip(
-                            avg_road_speed["road_types"], avg_road_speed["avg_speed"]
-                        )
-                        if set(road_type[2:-2].split("', '"))
-                        == set(r[2:-2].split("', '"))
-                    ][0]
-                )
-                graph[u][v][k]["avgspeed"] = round(avg_speed, 0)
-            else:
-                graph[u][v][k]["avgspeed"] = round(
-                    avg_road_speed.loc[
-                        avg_road_speed["road_types"] == road_type, "avg_speed"
-                    ].iloc[0],
-                    0,
-                )
-
-    return graph
-
-
-def get_avgspeed_per_road_type(
-    gdf_graph: gpd.GeoDataFrame | None, road_type: RoadTypeEnum
-) -> float:
-    """
-    Calculate the average speed of a graph per road type.
-    If all edges of a certain road type have no average speed,
-    the average speed of the whole graph is returned.
-    If the graph has no average speed on any edge, the default average speed is returned (== 50).
-
-    Args:
-        gdf_graph (gpd.GeoDataFrame): The graph
-        road_type (RoadTypeEnum): The road type
-
-    Returns:
-        float: The average speed for that road type
-    """
-    _default_speed = 50
-    if (
-        not isinstance(gdf_graph, gpd.GeoDataFrame)
-        or "highway" not in gdf_graph.columns
-    ):
-        return _default_speed
-
-    _avgspeed = gdf_graph[gdf_graph["highway"] == road_type.config_value]["avgspeed"]
-    _avg = _avgspeed[_avgspeed > 0].mean()
-    if _avg > 0:
-        return _avg
-
-    # If the average speed is not available, get the average speed of the whole graph
-    _avgspeed = gdf_graph["avgspeed"]
-    _avg = _avgspeed[_avgspeed > 0].mean()
-    if _avg > 0:
-        return _avg
-
-    # If the graph has no average speed, return the default average speed
-    logging.warning(
-        "No average speed found for road type %s. Using default speed of %s.",
-        road_type,
-        _default_speed,
-    )
-    return _default_speed  # Default average speed
-=======
 def convert_osm(osm_convert_path, pbf, o5m):
     """Converse an osm PBF file to o5m"""
     command = '""{}"  "{}" --complete-ways --drop-broken-refs -o="{}""'.format(
@@ -1853,7 +1525,6 @@
     nx.set_edge_attributes(complex_graph, simple_ids_per_complex_id, new_id)
 
     return complex_graph
->>>>>>> 21dce5ca
 
 
 def fraction_flooded(line: LineString, hazard_map: str):
