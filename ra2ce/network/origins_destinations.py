"""
                    GNU GENERAL PUBLIC LICENSE
                      Version 3, 29 June 2007

    Risk Assessment and Adaptation for Critical Infrastructure (RA2CE).
    Copyright (C) 2023 Stichting Deltares

    This program is free software: you can redistribute it and/or modify
    it under the terms of the GNU General Public License as published by
    the Free Software Foundation, either version 3 of the License, or
    (at your option) any later version.

    This program is distributed in the hope that it will be useful,
    but WITHOUT ANY WARRANTY; without even the implied warranty of
    MERCHANTABILITY or FITNESS FOR A PARTICULAR PURPOSE.  See the
    GNU General Public License for more details.

    You should have received a copy of the GNU General Public License
    along with this program.  If not, see <http://www.gnu.org/licenses/>.
"""

import logging
import os
from pathlib import Path
from typing import Optional, Union

import geopandas as gpd
import networkx as nx
import numpy as np
import pandas as pd
import pyproj
import rasterio
import rasterio.mask
import rasterio.transform
from rasterio import Affine
from rasterio.warp import Resampling, calculate_default_transform, reproject
from shapely.geometry import LineString, Point
from tqdm import tqdm

from ra2ce.network.networks_utils import cut, line_length

"""
TODO: This whole file should be throughouly tested / redesigned.
"""


def read_origin_destination_files(
<<<<<<< HEAD
    origins_path: Path,
    origins_name: str,
    destinations_path: Path,
    destinations_name: str,
    od_id: str,
=======
    origin_paths: Union[str, list],
    origin_names: Union[str, list],
    destination_paths: Union[str, list],
    destination_names: Union[str, list],
>>>>>>> 45fe017d
    origin_count: Optional[str],
    crs_: pyproj.CRS,
    category: str,
    region_paths: Optional[str],
    region_var: Optional[str],
):
    """Reads the Origin and Destination point shapefiles and creates one big OD GeoDataFrame.
    Args:
<<<<<<< HEAD
        origins_path: The path of the point shapefile used for the locations of the Origins.
        origins_name: The name of the origins
        destinations_path: The path of the point shapefile(s) used for the locations of the Destinations.
        destinations_name: The name of the destinations
        od_id: The name of the unique identifier attribute in both the origin and destination shapefiles.
=======
        origin_paths: The path (as string) or paths (in a list) of the point shapefile(s) used for the locations of the Origins.
        origin_names: The name(s) of the origins
        destination_paths: The path (as string) or paths (in a list) of the point shapefile(s) used for the locations of the Destinations.
        destination_names: The name(s) of the destinations
>>>>>>> 45fe017d
        origin_count: The name of the attribute in the origin shapefile that can be used for counting the flow over the network (e.g. nr. of people)
        crs_: The Coordinate Reference System used in the project.
        category: The name of the attribute in the destination shapefile that can be used to categorize the (closest) destination.
        region_paths:
        region_var:
    Returns:
        od:
    """

    # Origins
    if region_paths:
        origin = gpd.GeoDataFrame(columns=["o_id", "geometry", "region"], crs=crs_)
        region = gpd.read_file(region_paths, engine="pyogrio")
        region = region[[region_var, "geometry"]]
    else:
        origin = gpd.GeoDataFrame(columns=["o_id", "geometry"], crs=crs_)

<<<<<<< HEAD
    origin_in = gpd.read_file(origins_path, crs=crs_, engine="pyogrio")
=======
    destination_columns = ["d_id", "geometry"]
    if category:
        destination_columns.append(category)
>>>>>>> 45fe017d

    if od_id not in origin_in.columns:
        logging.warning(
            "No origin found at %s for %s, using default index instead.",
            origins_path,
            od_id,
        )
        origin_in[od_id] = origin_in.index

<<<<<<< HEAD
    if region_paths:
        origin_in = gpd.sjoin(left_df=origin_in, right_df=region, how="left")
        origin_in["region"] = origin_in[region_var]
        origin_new = origin_in[[od_id, "region", "geometry"]]
        origin_new["region"].fillna("Not assigned", inplace=True)
    else:
        origin_new = origin_in[[od_id, "geometry"]]

    if origin_count:
        origin_new[origin_count] = origin_in[origin_count]
=======
    if isinstance(origin_paths, str):
        origin_paths = [origin_paths]
    if isinstance(destination_paths, str):
        destination_paths = [destination_paths]
    if isinstance(origin_names, str):
        origin_names = [origin_names]
    if isinstance(destination_names, str):
        destination_names = [destination_names]

    for op, on in zip(origin_paths, origin_names):
        origin_tmp = gpd.read_file(op, crs=crs_, engine="pyogrio")

        if region_paths:
            origin_tmp = gpd.sjoin(left_df=origin_tmp, right_df=region, how="left")
            origin_tmp["region"] = origin_tmp[region_var]
            origin_new = origin_tmp[["region", "geometry"]]
            origin_new["region"].fillna("Not assigned", inplace=True)
        else:
            origin_new = origin_tmp[["geometry"]]
>>>>>>> 45fe017d

    origin_new["o_id"] = origins_name + "_" + origin_new[od_id].astype(str)
    origin_new.crs = origin.crs
    origin = gpd.GeoDataFrame(pd.concat([origin, origin_new], ignore_index=True))

<<<<<<< HEAD
    # Destinations
    destination_columns = [od_id, "d_id", "geometry"]
    if category:
        destination_columns.append(category)

    destination = gpd.GeoDataFrame(columns=destination_columns, crs=crs_)
=======
        origin_new["o_id"] = on + "_" + origin_new.index.astype(str)
        origin_new.crs = origin.crs
        origin = gpd.GeoDataFrame(pd.concat([origin, origin_new], ignore_index=True))
>>>>>>> 45fe017d

    destination_columns_add = ["geometry"]
    if category:
        destination_columns_add.append(category)

<<<<<<< HEAD
    destination_new = gpd.read_file(destinations_path, crs=crs_, engine="pyogrio")
    if od_id not in destination_new.columns:
        logging.warning(
            "No destination found at %s for %s, using default index instead.",
            destinations_path,
            od_id,
=======
    for dp, dn in zip(destination_paths, destination_names):
        destination_new = gpd.read_file(dp, crs=crs_, engine="pyogrio")
        destination_new = destination_new[destination_columns_add]
        destination_new["d_id"] = dn + "_" + destination_new.index.astype(str)
        destination_new.crs = destination.crs
        destination = gpd.GeoDataFrame(
            pd.concat([destination, destination_new], ignore_index=True)
>>>>>>> 45fe017d
        )
        destination_new[od_id] = destination_new.index
    destination_new = destination_new[destination_columns_add]
    destination_new["d_id"] = (
        destinations_name + "_" + destination_new[od_id].astype(str)
    )
    destination_new.crs = destination.crs
    destination = gpd.GeoDataFrame(
        pd.concat([destination, destination_new], ignore_index=True)
    )

    od = pd.concat([origin, destination], sort=False)

    return od


def closest_node(node: np.ndarray, nodes: np.ndarray) -> np.ndarray:
    deltas = nodes - node
    dist_2 = np.einsum("ij,ij->i", deltas, deltas)
    # Find indices of all minimum distances
    min_dist_indices = np.where(dist_2 == dist_2.min())[0]

    # CROSSCADE: The previous return value `nodes[np.argmin(dist_2)]`
    # returned a np.ndarray of 1 dimension (`[result]`), whilst the new value
    # will return a 2 dimensional np.ndarray ( `[[result]]`)
    return np.round(nodes[min_dist_indices], decimals=7)[0]


def get_od(o_id: str, d_id: str) -> str:
    """
    Gets a valid origin id node from the given pair.

    Args:
        o_id (str): Id for the `origin` node.
        d_id (str): Id for the `destination` node.

    Returns:
        str | np.nan: Valid value to represent the origin - destination node.
    """
    _nan_values = ["nan", np.nan]
    if o_id not in _nan_values:
        return o_id
    if d_id not in _nan_values:
        # `o_id` was nan, so it was a destination, not an origin.
        # therefore we return `d_id`
        return d_id
    return np.nan


def add_data_to_existing_node(graph, node, match_name):
    if "od_id" in graph.nodes[node]:
        # the node already has a origin/destination attribute
        if match_name not in set(graph.nodes[node]["od_id"].split(",")):
            graph.nodes[node]["od_id"] = graph.nodes[node]["od_id"] + "," + match_name
    else:
        graph.nodes[node]["od_id"] = match_name
    return graph


def update_edges_with_new_node(
    graph: nx.MultiGraph,
    edge_data: dict,
    node_a: int,
    node_b: int,
    k: int,
    line_a: LineString,
    line_b: LineString,
    new_node_id: int,
    graph_crs: pyproj.CRS,
    inverse_vertices_dict: dict,
):
    # Check which line is connected to which node. There can be 8 different combinations and there should be two
    # edges added to the graph.
    cnt = 0

    if Point(graph.nodes[node_a]["geometry"].coords[0]).almost_equals(
        Point(line_b.coords[-1])
    ):
        if node_a == node_b and graph.has_edge(*(node_a, new_node_id, 0)):
            if line_b != graph.edges[(node_a, new_node_id, 0)]["geometry"]:
                k_new = 1
            else:
                k_new = 0
        else:
            k_new = 0
        edge_data.update(
            length=line_length(line_b, graph_crs),
            geometry=line_b,
            node_A=node_a,
            node_B=new_node_id,
            edge_fid=f"{node_a}_{new_node_id}",
        )
        graph.add_edge(node_a, new_node_id, k_new, **edge_data)

        # Update the inverse vertices dict
        inverse_vertices_dict.update(
            {p: (node_a, new_node_id, k_new) for p in set(list(line_b.coords[1:-1]))}
        )

        cnt += 1

    if Point(graph.nodes[node_b]["geometry"].coords[0]).almost_equals(
        Point(line_b.coords[0])
    ):
        if node_a == node_b and graph.has_edge(*(node_a, new_node_id, 0)):
            if line_b != graph.edges[(node_a, new_node_id, 0)]["geometry"]:
                k_new = 1
            else:
                k_new = 0
        else:
            k_new = 0
        edge_data.update(
            length=line_length(line_b, graph_crs),
            geometry=line_b,
            node_A=new_node_id,
            node_B=node_b,
            edge_fid=f"{new_node_id}_{node_b}",
        )
        graph.add_edge(
            new_node_id, node_b, k_new, **edge_data
        )  # changed the u, v order

        # Update the inverse vertices dict
        inverse_vertices_dict.update(
            {p: (node_b, new_node_id, k_new) for p in set(list(line_b.coords[1:-1]))}
        )

        cnt += 1

    if Point(graph.nodes[node_a]["geometry"].coords[0]).almost_equals(
        Point(line_b.coords[0])
    ):
        if node_a == node_b and graph.has_edge(*(node_a, new_node_id, 0)):
            if line_b != graph.edges[(node_a, new_node_id, 0)]["geometry"]:
                k_new = 1
            else:
                k_new = 0
        else:
            k_new = 0
        edge_data.update(
            length=line_length(line_b, graph_crs),
            geometry=line_b,
            node_A=node_a,
            node_B=new_node_id,
            edge_fid=f"{node_b}_{new_node_id}",
        )
        graph.add_edge(node_a, new_node_id, k_new, **edge_data)

        # Update the inverse vertices dict
        inverse_vertices_dict.update(
            {p: (node_a, new_node_id, k_new) for p in set(list(line_b.coords[1:-1]))}
        )

        cnt += 1

    if Point(graph.nodes[node_b]["geometry"].coords[0]).almost_equals(
        Point(line_b.coords[-1])
    ):
        if node_a == node_b and graph.has_edge(*(node_a, new_node_id, 0)):
            if line_b != graph.edges[(node_a, new_node_id, 0)]["geometry"]:
                k_new = 1
            else:
                k_new = 0
        else:
            k_new = 0
        edge_data.update(
            length=line_length(line_b, graph_crs),
            geometry=line_b,
            node_A=new_node_id,
            node_B=node_b,
            edge_fid=f"{new_node_id}_{node_b}",
        )
        graph.add_edge(
            new_node_id, node_b, k_new, **edge_data
        )  # changed the u, v order

        # Update the inverse vertices dict
        inverse_vertices_dict.update(
            {p: (node_b, new_node_id, k_new) for p in set(list(line_b.coords[1:-1]))}
        )

        cnt += 1

    if Point(graph.nodes[node_b]["geometry"].coords[0]).almost_equals(
        Point(line_a.coords[0])
    ):
        if node_a == node_b and graph.has_edge(*(node_a, new_node_id, 0)):
            if line_a != graph.edges[(node_a, new_node_id, 0)]["geometry"]:
                k_new = 1
            else:
                k_new = 0
        else:
            k_new = 0
        edge_data.update(
            length=line_length(line_a, graph_crs),
            geometry=line_a,
            node_A=new_node_id,
            node_B=node_b,
            edge_fid=f"{new_node_id}_{node_b}",
        )
        graph.add_edge(
            new_node_id, node_b, k_new, **edge_data
        )  # changed the u, v order

        # Update the inverse vertices dict
        inverse_vertices_dict.update(
            {p: (node_b, new_node_id, k_new) for p in set(list(line_a.coords[1:-1]))}
        )

        cnt += 1

    if Point(graph.nodes[node_a]["geometry"].coords[0]).almost_equals(
        Point(line_a.coords[-1])
    ):
        if node_a == node_b and graph.has_edge(*(node_a, new_node_id, 0)):
            if line_a != graph.edges[(node_a, new_node_id, 0)]["geometry"]:
                k_new = 1
            else:
                k_new = 0
        else:
            k_new = 0
        edge_data.update(
            length=line_length(line_a, graph_crs),
            geometry=line_a,
            node_A=node_a,
            node_B=new_node_id,
            edge_fid=f"{node_a}_{new_node_id}",
        )
        graph.add_edge(node_a, new_node_id, k_new, **edge_data)

        # Update the inverse vertices dict
        inverse_vertices_dict.update(
            {p: (node_a, new_node_id, k_new) for p in set(list(line_a.coords[1:-1]))}
        )

        cnt += 1

    if Point(graph.nodes[node_b]["geometry"].coords[0]).almost_equals(
        Point(line_a.coords[-1])
    ):
        if node_a == node_b and graph.has_edge(*(node_a, new_node_id, 0)):
            if line_a != graph.edges[(node_a, new_node_id, 0)]["geometry"]:
                k_new = 1
            else:
                k_new = 0
        else:
            k_new = 0
        edge_data.update(
            length=line_length(line_a, graph_crs),
            geometry=line_a,
            node_A=new_node_id,
            node_B=node_b,
            edge_fid=f"{new_node_id}_{node_b}",
        )
        graph.add_edge(
            new_node_id, node_b, k_new, **edge_data
        )  # changed the u, v order

        # Update the inverse vertices dict
        inverse_vertices_dict.update(
            {p: (node_b, new_node_id, k_new) for p in set(list(line_a.coords[1:-1]))}
        )

        cnt += 1

    if Point(graph.nodes[node_a]["geometry"].coords[0]).almost_equals(
        Point(line_a.coords[0])
    ):
        if node_a == node_b and graph.has_edge(*(node_a, new_node_id, 0)):
            if line_a != graph.edges[(node_a, new_node_id, 0)]["geometry"]:
                k_new = 1
            else:
                k_new = 0
        else:
            k_new = 0
        edge_data.update(
            length=line_length(line_a, graph_crs),
            geometry=line_a,
            node_A=node_a,
            node_B=new_node_id,
            edge_fid=f"{node_a}_{new_node_id}",
        )
        graph.add_edge(node_a, new_node_id, k_new, **edge_data)

        # Update the inverse vertices dict
        inverse_vertices_dict.update(
            {p: (node_a, new_node_id, k_new) for p in set(list(line_a.coords[1:-1]))}
        )

        cnt += 1

    try:
        assert cnt == 2
    except AssertionError:
        logging.warning(
            "No combination of nodes/road segments found for the OD assignment."
        )

    if graph.has_edge(node_a, node_b, k):
        # remove the edge that is split in two from the graph
        graph.remove_edge(node_a, node_b, k)

    return graph, inverse_vertices_dict


def add_od_nodes(
    od: gpd.GeoDataFrame,
    graph: nx.Graph,
    crs,
    category: Optional[str] = None,
):
    def find_closest_node(
        closest_node_on_road: np.ndarray,
        inverse_vertices_dict: dict,
        inverse_nodes_dict: dict,
        graph: nx.Graph,
    ) -> dict[tuple[float, float], int]:
        closest_u_v_k = inverse_vertices_dict.get(
            (closest_node_on_road[0], closest_node_on_road[1]), None
        )
        if closest_u_v_k:
            closest_u_data = graph.nodes[closest_u_v_k[0]]
            closest_v_data = graph.nodes[closest_u_v_k[1]]
            closest_node_on_extremities = closest_node(
                np.array((closest_node_on_road[0], closest_node_on_road[1])),
                np.array(
                    [
                        [closest_u_data["x"], closest_u_data["y"]],
                        [closest_v_data["x"], closest_v_data["y"]],
                    ]
                ),
            )
            closest_node_on_extremities_id = get_node_id_from_position(
                graph, *closest_node_on_extremities
            )
            inverse_nodes_dict[
                (closest_node_on_road[0], closest_node_on_road[1])
            ] = closest_node_on_extremities_id

        return inverse_nodes_dict

    def get_node_id_from_position(
        g: nx.Graph, x: float, y: float
    ) -> Union[float, None]:
        nodes = [
            (node, data)
            for node, data in g.nodes(data=True)
            if "geometry" in data
            and round(data["geometry"].x, 7) == round(x, 7)
            and round(data["geometry"].y, 7) == round(y, 7)
        ]
        return nodes[0][0] if nodes else None

    """Gets from each origin and destination the closest vertex on the graph edge.
    Args:
        od [Geodataframe]: The GeoDataFrame with the origins and destinations
        graph [networkX graph]: networkX graph
        crs [string or pyproj crs]:
    Returns:
        od [Geodataframe]: The GeoDataFrame with the locations of the origins and destinations on the road vertices
        graph [networkX graph]: The networkX graph updated with origins and destinations
    """
    logging.info("Finding vertices closest to Origins and Destinations")

    # create dictionary of the roads geometries and identifyers
    edge_list = [e for e in graph.edges.data(keys=True) if "geometry" in e[-1]]
    inverse_vertices_dict = {}
    all_vertices = []
    checked_lines = set()
    for line in edge_list:
        # Convert LineString to a hashable type (tuple) for set lookup
        geometry_coords = line[-1]["geometry"].coords
        coords = tuple(sorted([coord for coord in geometry_coords]))
        if coords in checked_lines:
            graph.remove_edge(*line[0:3])
        else:
            inverse_vertices_dict.update(
                {p: (line[0], line[1], line[2]) for p in set(geometry_coords[1:-1])}
            )
            all_vertices.extend(set(geometry_coords))
            checked_lines.add(coords)

    # Make an array from the list
    all_vertices = np.array(all_vertices)

    # Also create an inverse nodes dict of the node geometries as keys and node ID's as values
    inverse_nodes_dict = {
        node[-1]["geometry"].coords[0]: node[0] for node in graph.nodes.data()
    }

    # Get the maximum node id
    max_node_id = max([n for n in graph.nodes()])
    od_list = []
    for i, od_data in tqdm(
        enumerate(
            list(zip(od["geometry"].x, od["geometry"].y, od["o_id"], od["d_id"]))
        ),
        desc="Adding Origin-Destination nodes to graph",
    ):
        match_name = get_od(od_data[-2], od_data[-1])

        # Find the vertex on the road that is closest to the origin or destination point
        closest_node_on_road = closest_node(
            np.array((od_data[0], od_data[1])), all_vertices
        )
        match_od = Point(closest_node_on_road)
        # Find the road to which this vertex belongs. If the vertex is on an end-point of a road, it cannot be found,
        # and it goes to the except statement.
        try:
            closest_u_v_k = inverse_vertices_dict[
                (closest_node_on_road[0], closest_node_on_road[1])
            ]
            match_edge = graph.edges[closest_u_v_k]

            # Add the node to the graph edge
            match_geom = match_edge["geometry"]

            new_lines = split_line_with_points(match_geom, [match_od])
            if len(new_lines) == 1:
                inverse_nodes_dict = find_closest_node(
                    closest_node_on_road,
                    inverse_vertices_dict,
                    inverse_nodes_dict,
                    graph,
                )

            assert len(new_lines) == 2
            assert len([match_od]) == 1

            line1, line2 = new_lines

            new_node_id = max_node_id + 1
            max_node_id = new_node_id

            node_info = {
                "node_fid": new_node_id,  # Check if this attribute always exists
                "y": match_od.coords[0][1],
                "x": match_od.coords[0][0],
                "geometry": match_od,
                "od_id": match_name,
            }
            if category and od_data[-1] == od_data[-1]:
                # If the user wants to calculate the routes to multiple locations with categories
                # and if the current location is a destination (od_data[-1] is not NaN)
                node_info["category"] = od.iloc[i][category]

            # Add the new node to the graph
            graph.add_node(new_node_id, **node_info)

            # Update the inverse_nodes_dict with the new node
            inverse_nodes_dict[match_od.coords[0]] = new_node_id

            # Delete the new node from the inverse_vertices_dict as no end-points are included here
            del inverse_vertices_dict[match_od.coords[0]]

            # Update the graph edges and the inverse_vertices_dict
            graph, inverse_vertices_dict = update_edges_with_new_node(
                graph,
                match_edge,
                closest_u_v_k[0],
                closest_u_v_k[1],
                closest_u_v_k[2],
                line1,
                line2,
                new_node_id,
                crs,
                inverse_vertices_dict,
            )

        except (KeyError, AssertionError):
            # If the vertex is at the end of the road it won't be found in the inverse_vertices_dict,
            # so search in the inverse_nodes_dict.
            match_node = inverse_nodes_dict[
                (closest_node_on_road[0], closest_node_on_road[1])
            ]

            # Update the node with the OD attribute
            graph = add_data_to_existing_node(graph, match_node, match_name)

            if category and od_data[-1] == od_data[-1]:
                # If the user wants to calculate the routes to multiple locations with categories
                # and if the current location is a destination (od_data[-1] is not NaN)
                graph.nodes[match_node]["category"] = od.iloc[i][category]

        # Save both in lists
        od_list.append(match_od)  # save the point as a Shapely Point

    # save in dataframe
    od["OD"] = od_list

    # save the road vertices closest to the origin/destination as geometry, delete the input origin/destination point geometry
    od = gpd.GeoDataFrame(od)
    od = od.drop(columns=["OD"])

    return od, graph


def split_line_with_points(line, points):
    """Splits a line string in several segments considering a list of points."""
    segments = []
    current_line = line

    # make a list of points and its distance to the start to sort them from small to large distance
    list_dist = [current_line.project(pnt) for pnt in points]
    list_dist.sort()

    for d in list_dist:
        # cut the line at a distance d
        seg, current_line = cut(current_line, d)
        if seg:
            segments.append(seg)
    segments.append(current_line)
    return segments


#########################################################################################
################### Code to generate origins points from raster #########################
#########################################################################################


def rescale_and_crop(path_name, gdf, output_folder: Path, res: int = 500):
    dst_crs = rasterio.crs.CRS.from_dict(gdf.crs.to_dict())

    # Rescale and reproject raster to gdf crs
    _output_origins_raster_tif = output_folder / "origins_raster_reprojected.tif"

    with rasterio.open(path_name) as src:
        transform, width, height = calculate_default_transform(
            src.crs, dst_crs, src.width, src.height, *src.bounds
        )

        m2degree = (
            1 / 111000
        )  # approximate conversion from meter to 1 degree of EPSG:4326; TODO: make flexible depending on the input crs
        transform = Affine(
            res * m2degree,
            transform.b,
            transform.c,
            transform.d,
            -res * m2degree,
            transform.f,
        )

        # use scale, instead of absolute meter, for resolution
        # scale = 2
        # transform = Affine(transform.a * scale, transform.b, transform.c, transform.d, transform.e * scale, transform.f)
        # height = height * scale
        # width = width * scale

        kwargs = src.meta.copy()
        kwargs.update(
            {"crs": dst_crs, "transform": transform, "width": width, "height": height}
        )

        with rasterio.open(_output_origins_raster_tif, "w", **kwargs) as dst:
            for i in range(1, src.count + 1):
                reproject(
                    source=rasterio.band(src, i),
                    destination=rasterio.band(dst, i),
                    src_transform=src.transform,
                    src_crs=src.crs,
                    dst_transform=transform,
                    dst_crs=dst_crs,
                    resampling=Resampling.sum,
                )  # Resampling.sum or Resampling.nearest

    raster = rasterio.open(_output_origins_raster_tif)

    # Crop to shapefile
    out_array, out_trans = rasterio.mask.mask(
        dataset=raster, shapes=gdf.geometry, crop=True
    )

    out_meta = raster.meta.copy()
    out_meta.update(
        {
            "height": out_array.shape[1],
            "width": out_array.shape[2],
            "transform": out_trans,
        }
    )
    raster.close()
    os.remove(_output_origins_raster_tif)

    return out_array, out_meta


def export_raster_to_geotiff(array, meta, dir_path: Path, filename: str) -> Path:
    cropped_outputfile = dir_path / filename
    with rasterio.open(
        cropped_outputfile, "w", **meta, compress="LZW", tiled=True
    ) as dest:
        dest.write(array)
    return cropped_outputfile


def generate_points_from_raster(fn, out_fn):
    # Read raster coordinate centroid
    with rasterio.open(fn) as src:
        points = []
        for col in range(src.width):
            x_s, y_s = rasterio.transform.xy(
                src.transform,
                [row for row in range(src.height)],
                [col for _ in range(src.height)],
            )
            points += [Point(x, y) for x, y in zip(x_s, y_s)]

    # Put raster coordinates into geodataframe
    gdf = gpd.GeoDataFrame()
    gdf["geometry"] = points
    gdf["OBJECTID"] = [x for x in range(len(gdf))]

    # Get raster values
    temp = [gdf["geometry"].x, gdf["geometry"].y]
    coords = list(map(list, zip(*temp)))
    with rasterio.open(fn) as src:
        gdf.crs = src.crs
        gdf["values"] = [sample[0] for sample in src.sample(coords)]

    # Save non-zero cells
    gdf.loc[gdf["values"] > 0].to_file(out_fn)

    return out_fn


def origins_from_raster(output_folder: Path, mask_fn, raster_fn) -> Path:
    """Makes origin points from a population raster."""
    output_fn = output_folder / "origins_raster.tif"
    mask = gpd.read_file(mask_fn[0], engine="pyogrio")
    res = 1000  # in meter; TODO: put in config file or in network.ini
    out_array, out_meta = rescale_and_crop(raster_fn, mask, output_folder, res)
    outputfile = export_raster_to_geotiff(out_array, out_meta, output_folder, output_fn)

    out_array[out_array > 0] = 1
    print(
        "There are "
        + str(out_array[~np.isnan(out_array)].sum().sum())
        + " origin points."
    )

    out_fn = output_folder / "origins_points.gpkg"
    out_fn = generate_points_from_raster(outputfile, out_fn)

    return out_fn<|MERGE_RESOLUTION|>--- conflicted
+++ resolved
@@ -45,18 +45,10 @@
 
 
 def read_origin_destination_files(
-<<<<<<< HEAD
     origins_path: Path,
     origins_name: str,
     destinations_path: Path,
     destinations_name: str,
-    od_id: str,
-=======
-    origin_paths: Union[str, list],
-    origin_names: Union[str, list],
-    destination_paths: Union[str, list],
-    destination_names: Union[str, list],
->>>>>>> 45fe017d
     origin_count: Optional[str],
     crs_: pyproj.CRS,
     category: str,
@@ -65,18 +57,10 @@
 ):
     """Reads the Origin and Destination point shapefiles and creates one big OD GeoDataFrame.
     Args:
-<<<<<<< HEAD
         origins_path: The path of the point shapefile used for the locations of the Origins.
         origins_name: The name of the origins
         destinations_path: The path of the point shapefile(s) used for the locations of the Destinations.
         destinations_name: The name of the destinations
-        od_id: The name of the unique identifier attribute in both the origin and destination shapefiles.
-=======
-        origin_paths: The path (as string) or paths (in a list) of the point shapefile(s) used for the locations of the Origins.
-        origin_names: The name(s) of the origins
-        destination_paths: The path (as string) or paths (in a list) of the point shapefile(s) used for the locations of the Destinations.
-        destination_names: The name(s) of the destinations
->>>>>>> 45fe017d
         origin_count: The name of the attribute in the origin shapefile that can be used for counting the flow over the network (e.g. nr. of people)
         crs_: The Coordinate Reference System used in the project.
         category: The name of the attribute in the destination shapefile that can be used to categorize the (closest) destination.
@@ -94,97 +78,37 @@
     else:
         origin = gpd.GeoDataFrame(columns=["o_id", "geometry"], crs=crs_)
 
-<<<<<<< HEAD
-    origin_in = gpd.read_file(origins_path, crs=crs_, engine="pyogrio")
-=======
+    origin_tmp = gpd.read_file(origins_path, crs=crs_, engine="pyogrio")
+
+    if region_paths:
+        origin_tmp = gpd.sjoin(left_df=origin_tmp, right_df=region, how="left")
+        origin_tmp["region"] = origin_tmp[region_var]
+        origin_new = origin_tmp[["region", "geometry"]]
+        origin_new["region"].fillna("Not assigned", inplace=True)
+    else:
+        origin_new = origin_tmp[["geometry"]]
+
+    if origin_count:
+        origin_new[origin_count] = origin_tmp[origin_count]
+
+    origin_new["o_id"] = origins_name + "_" + origin_new.index.astype(str)
+    origin_new.crs = origin.crs
+    origin = gpd.GeoDataFrame(pd.concat([origin, origin_new], ignore_index=True))
+
     destination_columns = ["d_id", "geometry"]
     if category:
         destination_columns.append(category)
->>>>>>> 45fe017d
-
-    if od_id not in origin_in.columns:
-        logging.warning(
-            "No origin found at %s for %s, using default index instead.",
-            origins_path,
-            od_id,
-        )
-        origin_in[od_id] = origin_in.index
-
-<<<<<<< HEAD
-    if region_paths:
-        origin_in = gpd.sjoin(left_df=origin_in, right_df=region, how="left")
-        origin_in["region"] = origin_in[region_var]
-        origin_new = origin_in[[od_id, "region", "geometry"]]
-        origin_new["region"].fillna("Not assigned", inplace=True)
-    else:
-        origin_new = origin_in[[od_id, "geometry"]]
-
-    if origin_count:
-        origin_new[origin_count] = origin_in[origin_count]
-=======
-    if isinstance(origin_paths, str):
-        origin_paths = [origin_paths]
-    if isinstance(destination_paths, str):
-        destination_paths = [destination_paths]
-    if isinstance(origin_names, str):
-        origin_names = [origin_names]
-    if isinstance(destination_names, str):
-        destination_names = [destination_names]
-
-    for op, on in zip(origin_paths, origin_names):
-        origin_tmp = gpd.read_file(op, crs=crs_, engine="pyogrio")
-
-        if region_paths:
-            origin_tmp = gpd.sjoin(left_df=origin_tmp, right_df=region, how="left")
-            origin_tmp["region"] = origin_tmp[region_var]
-            origin_new = origin_tmp[["region", "geometry"]]
-            origin_new["region"].fillna("Not assigned", inplace=True)
-        else:
-            origin_new = origin_tmp[["geometry"]]
->>>>>>> 45fe017d
-
-    origin_new["o_id"] = origins_name + "_" + origin_new[od_id].astype(str)
-    origin_new.crs = origin.crs
-    origin = gpd.GeoDataFrame(pd.concat([origin, origin_new], ignore_index=True))
-
-<<<<<<< HEAD
-    # Destinations
-    destination_columns = [od_id, "d_id", "geometry"]
-    if category:
-        destination_columns.append(category)
 
     destination = gpd.GeoDataFrame(columns=destination_columns, crs=crs_)
-=======
-        origin_new["o_id"] = on + "_" + origin_new.index.astype(str)
-        origin_new.crs = origin.crs
-        origin = gpd.GeoDataFrame(pd.concat([origin, origin_new], ignore_index=True))
->>>>>>> 45fe017d
 
     destination_columns_add = ["geometry"]
     if category:
         destination_columns_add.append(category)
 
-<<<<<<< HEAD
     destination_new = gpd.read_file(destinations_path, crs=crs_, engine="pyogrio")
-    if od_id not in destination_new.columns:
-        logging.warning(
-            "No destination found at %s for %s, using default index instead.",
-            destinations_path,
-            od_id,
-=======
-    for dp, dn in zip(destination_paths, destination_names):
-        destination_new = gpd.read_file(dp, crs=crs_, engine="pyogrio")
-        destination_new = destination_new[destination_columns_add]
-        destination_new["d_id"] = dn + "_" + destination_new.index.astype(str)
-        destination_new.crs = destination.crs
-        destination = gpd.GeoDataFrame(
-            pd.concat([destination, destination_new], ignore_index=True)
->>>>>>> 45fe017d
-        )
-        destination_new[od_id] = destination_new.index
     destination_new = destination_new[destination_columns_add]
     destination_new["d_id"] = (
-        destinations_name + "_" + destination_new[od_id].astype(str)
+        destinations_name + "_" + destination_new.index.astype(str)
     )
     destination_new.crs = destination.crs
     destination = gpd.GeoDataFrame(
