"""
                    GNU GENERAL PUBLIC LICENSE
                      Version 3, 29 June 2007

    Risk Assessment and Adaptation for Critical Infrastructure (RA2CE).
    Copyright (C) 2023 Stichting Deltares

    This program is free software: you can redistribute it and/or modify
    it under the terms of the GNU General Public License as published by
    the Free Software Foundation, either version 3 of the License, or
    (at your option) any later version.

    This program is distributed in the hope that it will be useful,
    but WITHOUT ANY WARRANTY; without even the implied warranty of
    MERCHANTABILITY or FITNESS FOR A PARTICULAR PURPOSE.  See the
    GNU General Public License for more details.

    You should have received a copy of the GNU General Public License
    along with this program.  If not, see <http://www.gnu.org/licenses/>.
"""

import logging
from pathlib import Path
from typing import Any

import geopandas as gpd
import momepy
import networkx as nx
import pandas as pd
import pyproj
from shapely.geometry import Point
from tqdm import tqdm

import ra2ce.network.networks_utils as nut
from ra2ce.network.avg_speed.avg_speed_calculator import AvgSpeedCalculator
from ra2ce.network.exporters.json_exporter import JsonExporter
from ra2ce.network.network_config_data.network_config_data import NetworkConfigData
from ra2ce.network.network_simplification import NetworkGraphSimplificator
from ra2ce.network.network_wrappers.network_wrapper_protocol import (
    NetworkWrapperProtocol,
)


class VectorNetworkWrapper(NetworkWrapperProtocol):
    """A class for handling and manipulating vector files.

    Provides methods for reading vector data, cleaning it, and setting up graph and
    network.
    """

    def __init__(
        self,
        config_data: NetworkConfigData,
    ) -> None:
        self.attributes_to_exclude_in_simplification = (
            config_data.network.attributes_to_exclude_in_simplification
        )
        self.crs = config_data.crs

        # Network options
        self.primary_files = config_data.network.primary_file
        self.directed = config_data.network.directed

        # Origins Destinations
        self.region_path = config_data.origins_destinations.region
        self.file_id = config_data.network.file_id
        self.link_type_column = config_data.network.link_type_column
        self.output_graph_dir = config_data.output_graph_dir

        # Cleanup
        self.delete_duplicate_nodes = config_data.cleanup.delete_duplicate_nodes

    def get_network(
        self,
    ) -> tuple[nx.Graph, gpd.GeoDataFrame]:
        """Gets a network built from vector files.

        Returns:
            nx.MultiGraph: MultiGraph representing the graph.
            gpd.GeoDataFrame: GeoDataFrame representing the network.
        """
        gdf = self._read_vector_to_project_region_and_crs()
        gdf = self.clean_vector(gdf)
        if self.directed:
            graph = self._get_direct_graph_from_vector(
                gdf=gdf, edge_attributes_to_include=["avgspeed", "bridge", "tunnel"]
            )
        else:
            graph = self._get_undirected_graph_from_vector(
                gdf, edge_attributes_to_include=["avgspeed", "bridge", "tunnel"]
            )
        edges, nodes = self.get_network_edges_and_nodes_from_graph(graph)
        graph_complex = nut.graph_from_gdf(edges, nodes, node_id="node_fid")
        if self.delete_duplicate_nodes:
            graph_complex = self._delete_duplicate_nodes(graph_complex)

        logging.info("Start converting the complex graph to a simple graph")
<<<<<<< HEAD
        # Create 'graph_simple'
        graph_simple, graph_complex, link_tables = NetworkGraphSimplificator(
            graph_complex=graph_complex,
            attributes_to_exclude=self.attributes_to_exclude_in_simplification,
        ).simplify()
=======
        graph_simple, graph_complex, link_tables = nut.create_simplified_graph(
            graph_complex
        )
>>>>>>> 21dce5ca

        # Assign the average speed and time to the graphs
        graph_simple = AvgSpeedCalculator(graph_simple, self.output_graph_dir).assign()
        graph_complex = AvgSpeedCalculator(
            graph_complex, self.output_graph_dir
        ).assign()

        logging.info("Start converting the graph to a geodataframe")
        edges_complex, _ = nut.graph_to_gdf(graph_complex)
        logging.info("Finished converting the graph to a geodataframe")

        # Save the link tables linking complex and simple IDs
        self._export_linking_tables(link_tables)

        if not self.directed and isinstance(graph_simple, nx.MultiDiGraph):
            graph_simple = graph_simple.to_undirected()

        # Check if all geometries between nodes are there, if not, add them as a straight line.
        graph_simple = nut.add_missing_geoms_graph(graph_simple, geom_name="geometry")
        logging.info("Finished converting the complex graph to a simple graph")

        return graph_simple, edges_complex

    def _read_vector_to_project_region_and_crs(self) -> gpd.GeoDataFrame:
        gdf = self._read_files(self.primary_files)
        if gdf is None:
            logging.info("no file is read.")
            return None

        # set crs and reproject if needed
        if not gdf.crs and self.crs:
            gdf = gdf.set_crs(self.crs)
            logging.info("setting crs as default EPSG:4326. specify crs if incorrect")

        if self.crs:
            gdf = gdf.to_crs(self.crs)
            logging.info("reproject vector file to project crs")

        # clip for region
        if self.region_path:
            _region_gpd = self._read_files([self.region_path])
            gdf = gpd.overlay(gdf, _region_gpd, how="intersection", keep_geom_type=True)
            logging.info("clip vector file to project region")

        # validate
        if not any(gdf):
            logging.warning("No vector features found within project region")
            return None

        return gdf

    def _read_files(self, file_list: list[Path]) -> gpd.GeoDataFrame:
        """Reads a list of files into a GeoDataFrame.

        Args:
            file_list (list[Path]): List of file paths.

        Returns:
            gpd.GeoDataFrame: GeoDataFrame representing the data.
        """
        # read file
        gdf = gpd.GeoDataFrame(
            pd.concat([gpd.read_file(_fl, engine="pyogrio") for _fl in file_list])
        )
        logging.info(
            "Read files {} into a 'GeoDataFrame'.".format(
                ", ".join(map(str, file_list))
            )
        )
        return gdf

    @staticmethod
    def _delete_duplicate_nodes(graph_complex: nx.MultiGraph) -> nx.MultiGraph:
        # Create a mapping from location to a representative node
        location_to_representative = {}

        # Iterate through nodes and add representative nodes to the mapping
        for node, data in tqdm(
            graph_complex.nodes(data=True),
            desc="Creating graph with removed node duplicates",
        ):
            location = (round(data["geometry"].x, 7), round(data["geometry"].y, 7))
            if location not in location_to_representative:
                location_to_representative[location] = node

        # Create an updated graph with representative nodes
        updated_graph = nx.MultiGraph()

        updated_graph.add_nodes_from(
            (representative_node, {"geometry": Point(location)})
            for location, representative_node in location_to_representative.items()
        )

        # Add edges to the updated_graph
        for u, v, data in tqdm(
            graph_complex.edges(data=True), desc="Adding edges to the updated graph"
        ):
            u_representative = location_to_representative.get(
                (
                    round(graph_complex.nodes[u]["geometry"].x, 7),
                    round(graph_complex.nodes[u]["geometry"].y, 7),
                )
            )
            v_representative = location_to_representative.get(
                (
                    round(graph_complex.nodes[v]["geometry"].x, 7),
                    round(graph_complex.nodes[v]["geometry"].y, 7),
                )
            )

            if u_representative is not None and v_representative is not None:
                # Add representative nodes if they don't exist in the updated graph
                if not updated_graph.has_node(u_representative):
                    updated_graph.add_node(
                        u_representative,
                        geometry=Point(
                            (
                                round(graph_complex.nodes[u]["geometry"].x, 7),
                                round(graph_complex.nodes[u]["geometry"].y, 7),
                            )
                        ),
                    )

                if not updated_graph.has_node(v_representative):
                    updated_graph.add_node(
                        v_representative,
                        geometry=Point(
                            (
                                round(graph_complex.nodes[v]["geometry"].x, 7),
                                round(graph_complex.nodes[v]["geometry"].y, 7),
                            )
                        ),
                    )

                # Add edges to the updated graph
                updated_graph.add_edge(u_representative, v_representative, **data)

        # Set the CRS for updated_graph equal to the CRS of graph_complex
        updated_graph.graph["crs"] = graph_complex.graph.get(
            "crs", pyproj.CRS("EPSG:4326")
        )
        updated_graph.graph["name"] = graph_complex.graph.get("name", None)
        return updated_graph

    def _create_graph_from_gdf(
        self,
        geo_dataframe: gpd.GeoDataFrame,
        edge_attributes_to_include: list,
    ) -> nx.Graph | nx.DiGraph:
        """
        Creates a simple undirected graph with node and edge geometries based on a given GeoDataFrame.

        Args:
            gdf (gpd.GeoDataFrame): Input GeoDataFrame containing line geometries.
                Allow both LineString and MultiLineString.
            edge_attributes_to_include (List[str], optional): Additional attributes to include from the GeoDataFrame in the graph.

        Returns:
            nx.Graph: NetworkX graph object with node and edge geometries and specified attributes.
        """
        _networkx_graph = nx.DiGraph(crs=geo_dataframe.crs, approach="primal")
        for _, row in geo_dataframe.iterrows():
            link_id = row.get(self.file_id, None)
            link_type = row.get(self.link_type_column, None)

            from_node = row.geometry.coords[0]
            to_node = row.geometry.coords[-1]
            _edge_attributes = {
                f"{self.file_id}": link_id,
                f"{self.link_type_column}": link_type,
                "avgspeed": row.pop("avgspeed") if "avgspeed" in row else None,
                "geometry": row.pop("geometry"),
            }
            _networkx_graph.add_node(from_node, geometry=Point(from_node))
            _networkx_graph.add_node(to_node, geometry=Point(to_node))
            _networkx_graph.add_edge(
                from_node,
                to_node,
                link_id=link_id,
                **_edge_attributes,
            )
            if edge_attributes_to_include:
                for edge_attribute_to_include in edge_attributes_to_include:
                    edge_attribute = (
                        row[edge_attribute_to_include]
                        if edge_attribute_to_include in row
                        else None
                    )
                    if edge_attribute:
                        edge_data = _networkx_graph[from_node][to_node]
                        edge_data[edge_attribute_to_include] = edge_attribute

        return _networkx_graph

    def _get_direct_graph_from_vector(
        self, gdf: gpd.GeoDataFrame, edge_attributes_to_include: list
    ) -> nx.DiGraph:
        """Creates a simple directed graph with node and edge geometries based on a given GeoDataFrame.

        Args:
            gdf (gpd.GeoDataFrame): Input GeoDataFrame containing line geometries.
                Allow both LineString and MultiLineString.
            edge_attributes_to_include: Attributes needed to be included from gdf in the graph


        Returns:
            nx.DiGraph: NetworkX graph object with "crs", "approach" as graph properties.
        """

        # simple geometry handling
        gdf = VectorNetworkWrapper.explode_and_deduplicate_geometries(gdf)

        # to graph
        return self._create_graph_from_gdf(gdf, edge_attributes_to_include)

    def _get_undirected_graph_from_vector(
        self, gdf: gpd.GeoDataFrame, edge_attributes_to_include: list
    ) -> nx.Graph:
        """Creates a simple undirected graph with node and edge geometries based on a given GeoDataFrame.

        Args:
            gdf (gpd.GeoDataFrame): Input GeoDataFrame containing line geometries.
                Allow both LineString and MultiLineString.
            edge_attributes_to_include: Attributes needed to be included from gdf in the graph

        Returns:
            nx.Graph: NetworkX graph object with "crs", "approach" as graph properties.
        """
        digraph = self._get_direct_graph_from_vector(
            gdf=gdf, edge_attributes_to_include=edge_attributes_to_include
        )
        return digraph.to_undirected()

    @staticmethod
    def get_network_edges_and_nodes_from_graph(
        graph: nx.Graph,
    ) -> tuple[gpd.GeoDataFrame, gpd.GeoDataFrame]:
        """Sets up network nodes and edges from a given graph.

        Args:
            graph (nx.Graph): Input graph with geometry for nodes and edges.
                Must contain "crs" as graph property.

        Returns:
            gpd.GeoDataFrame: GeoDataFrame representing the network edges with "edge_fid", "node_A", and "node_B".
            gpd.GeoDataFrame: GeoDataFrame representing the network nodes with "node_fid".
        """

        # TODO ths function use conventions. Good to make consistant convention with osm
        nodes, edges = momepy.nx_to_gdf(graph, nodeID="node_fid")
        edges["edge_fid"] = (
            edges["node_start"].astype(str) + "_" + edges["node_end"].astype(str)
        )
        edges.rename(
            {"node_start": "node_A", "node_end": "node_B"}, axis=1, inplace=True
        )
        if not nodes.crs:
            nodes.crs = graph.graph["crs"]
        if not edges.crs:
            edges.crs = graph.graph["crs"]

        if "fid" in edges.columns:
            edges = edges.drop(columns=["fid"])
        return edges, nodes

    @staticmethod
    def clean_vector(gdf: gpd.GeoDataFrame) -> gpd.GeoDataFrame:
        """Cleans a GeoDataFrame.

        Args:
            gdf (gpd.GeoDataFrame): Input GeoDataFrame.

        Returns:
            gpd.GeoDataFrame: Cleaned GeoDataFrame.
        """

        gdf = VectorNetworkWrapper.explode_and_deduplicate_geometries(gdf)

        return gdf

    @staticmethod
    def explode_and_deduplicate_geometries(gpd: gpd.GeoDataFrame) -> gpd.GeoDataFrame:
        """Explodes and deduplicates geometries a GeoDataFrame.

        Args:
            gpd (gpd.GeoDataFrame): Input GeoDataFrame.

        Returns:
            gpd.GeoDataFrame: GeoDataFrame with exploded and deduplicated geometries.
        """
        gpd = gpd.explode()
        gpd = gpd[
            gpd.index.isin(
                gpd.geometry.apply(lambda geom: geom.wkb).drop_duplicates().index
            )
        ]
        return gpd

    def _export_linking_tables(self, linking_tables: tuple[Any]) -> None:
        _exporter = JsonExporter()
        _exporter.export(
            self.output_graph_dir.joinpath("simple_to_complex.json"), linking_tables[0]
        )
        _exporter.export(
            self.output_graph_dir.joinpath("complex_to_simple.json"), linking_tables[1]
        )<|MERGE_RESOLUTION|>--- conflicted
+++ resolved
@@ -95,17 +95,14 @@
             graph_complex = self._delete_duplicate_nodes(graph_complex)
 
         logging.info("Start converting the complex graph to a simple graph")
-<<<<<<< HEAD
+        graph_simple, graph_complex, link_tables = nut.create_simplified_graph(
+            graph_complex
+        )
         # Create 'graph_simple'
         graph_simple, graph_complex, link_tables = NetworkGraphSimplificator(
             graph_complex=graph_complex,
             attributes_to_exclude=self.attributes_to_exclude_in_simplification,
         ).simplify()
-=======
-        graph_simple, graph_complex, link_tables = nut.create_simplified_graph(
-            graph_complex
-        )
->>>>>>> 21dce5ca
 
         # Assign the average speed and time to the graphs
         graph_simple = AvgSpeedCalculator(graph_simple, self.output_graph_dir).assign()
