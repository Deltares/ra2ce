--- conflicted
+++ resolved
@@ -79,11 +79,7 @@
             analysis_config=analysis_config,
             graph_file_hazard=analysis_config.graph_files.base_network_hazard,
         )
-<<<<<<< HEAD
-        if analysis.analysis == AnalysisDamagesEnum.DIRECT_DAMAGE:
-=======
         if analysis.analysis == AnalysisDamagesEnum.DAMAGES:
->>>>>>> 15738462
             return DirectDamage(_analysis_input)
         if analysis.analysis == AnalysisDamagesEnum.EFFECTIVENESS_MEASURES:
             return EffectivenessMeasures(_analysis_input)
