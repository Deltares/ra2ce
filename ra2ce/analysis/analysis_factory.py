--- conflicted
+++ resolved
@@ -60,8 +60,8 @@
 
     @staticmethod
     def get_direct_analysis(
-        analysis: AnalysisSectionDirect,
-        analysis_config: AnalysisConfigWrapper,
+            analysis: AnalysisSectionDirect,
+            analysis_config: AnalysisConfigWrapper,
     ) -> AnalysisDirectProtocol:
         """
         Create an analysis based on the given analysis configuration.
@@ -89,8 +89,8 @@
 
     @staticmethod
     def get_indirect_analysis(
-        analysis: AnalysisSectionIndirect,
-        analysis_config: AnalysisConfigWrapper,
+            analysis: AnalysisSectionIndirect,
+            analysis_config: AnalysisConfigWrapper,
     ) -> AnalysisIndirectProtocol:
         """
         Create an analysis based on the given analysis configuration.
@@ -134,8 +134,8 @@
             )
             return MultiLinkOriginDestination(_analysis_input)
         if (
-            analysis.analysis
-            == AnalysisIndirectEnum.OPTIMAL_ROUTE_ORIGIN_CLOSEST_DESTINATION
+                analysis.analysis
+                == AnalysisIndirectEnum.OPTIMAL_ROUTE_ORIGIN_CLOSEST_DESTINATION
         ):
             _analysis_input = AnalysisInputWrapper.from_input(
                 analysis=analysis,
@@ -144,8 +144,8 @@
             )
             return OptimalRouteOriginClosestDestination(analysis_input=_analysis_input)
         if (
-            analysis.analysis
-            == AnalysisIndirectEnum.MULTI_LINK_ORIGIN_CLOSEST_DESTINATION
+                analysis.analysis
+                == AnalysisIndirectEnum.MULTI_LINK_ORIGIN_CLOSEST_DESTINATION
         ):
             _analysis_input = AnalysisInputWrapper.from_input(
                 analysis=analysis,
@@ -153,35 +153,23 @@
                 graph_file=analysis_config.graph_files.origins_destinations_graph,
                 graph_file_hazard=analysis_config.graph_files.origins_destinations_graph_hazard,
             )
-<<<<<<< HEAD
-        if analysis.analysis == AnalysisIndirectEnum.SINGLE_LINK_LOSSES:
-            return Losses(
-                network_config_data=analysis_config.config_data,
-                graph_file=analysis_config.graph_files.base_graph_hazard,
-                **_input_dict
-=======
             return MultiLinkOriginClosestDestination(_analysis_input)
-        if analysis.analysis == AnalysisIndirectEnum.LOSSES:
-            _analysis_input = AnalysisInputWrapper.from_input(
-                analysis=analysis,
-                analysis_config=analysis_config,
-                graph_file_hazard=analysis_config.graph_files.base_graph_hazard,
-            )
-            return Losses(_analysis_input)
         if analysis.analysis == AnalysisIndirectEnum.SINGLE_LINK_LOSSES:
             _analysis_input = AnalysisInputWrapper.from_input(
                 analysis=analysis,
                 analysis_config=analysis_config,
+                graph_file=analysis_config.graph_files.base_graph_hazard,
                 graph_file_hazard=analysis_config.graph_files.base_graph_hazard,
->>>>>>> 7079034c
             )
-            return SingleLinkLosses(_analysis_input)
+            return Losses(_analysis_input, analysis_config)
         if analysis.analysis == AnalysisIndirectEnum.MULTI_LINK_LOSSES:
             _analysis_input = AnalysisInputWrapper.from_input(
                 analysis=analysis,
                 analysis_config=analysis_config,
+                graph_file=analysis_config.graph_files.base_graph_hazard,
                 graph_file_hazard=analysis_config.graph_files.base_graph_hazard,
             )
+
             return MultiLinkLosses(_analysis_input)
         if analysis.analysis == AnalysisIndirectEnum.MULTI_LINK_ISOLATED_LOCATIONS:
             _analysis_input = AnalysisInputWrapper.from_input(
