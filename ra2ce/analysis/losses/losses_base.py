"""
                    GNU GENERAL PUBLIC LICENSE
                      Version 3, 29 June 2007

    Risk Assessment and Adaptation for Critical Infrastructure (RA2CE).
    Copyright (C) 2023 Stichting Deltares

    This program is free software: you can redistribute it and/or modify
    it under the terms of the GNU General Public License as published by
    the Free Software Foundation, either version 3 of the License, or
    (at your option) any later version.

    This program is distributed in the hope that it will be useful,
    but WITHOUT ANY WARRANTY; without even the implied warranty of
    MERCHANTABILITY or FITNESS FOR A PARTICULAR PURPOSE.  See the
    GNU General Public License for more details.

    You should have received a copy of the GNU General Public License
    along with this program.  If not, see <http://www.gnu.org/licenses/>.
"""

import logging
import math
from abc import ABC, abstractmethod
from ast import literal_eval
from collections import defaultdict
from pathlib import Path
from typing import Optional

import geopandas as gpd
import pandas as pd

from ra2ce.analysis.analysis_config_data.analysis_config_data import (
    AnalysisSectionLosses,
)
from ra2ce.analysis.analysis_config_wrapper import AnalysisConfigWrapper
from ra2ce.analysis.analysis_input_wrapper import AnalysisInputWrapper
from ra2ce.analysis.losses.analysis_losses_protocol import AnalysisLossesProtocol
from ra2ce.analysis.losses.resilience_curves.resilience_curves_reader import (
    ResilienceCurvesReader,
)
from ra2ce.network.graph_files.graph_file import GraphFile
from ra2ce.network.hazard.hazard_names import HazardNames
from ra2ce.network.network_config_data.enums.aggregate_wl_enum import AggregateWlEnum
from ra2ce.network.network_config_data.enums.part_of_day_enum import PartOfDayEnum
from ra2ce.network.network_config_data.enums.road_type_enum import RoadTypeEnum


def _load_df_from_csv(
    csv_path: Path,
    columns_to_interpret: list[str],
    index: Optional[str | None],
    sep: str = ",",
) -> pd.DataFrame:
    if csv_path is None or not csv_path.exists():
        logging.warning("No `csv` file found at {}.".format(csv_path))
        return pd.DataFrame()

    _csv_dataframe = pd.read_csv(csv_path, sep=sep, on_bad_lines="skip")
    if "geometry" in _csv_dataframe.columns:
        raise Exception(f"The csv file in {csv_path} should not have a geometry column")

    if any(columns_to_interpret):
        _csv_dataframe[columns_to_interpret] = _csv_dataframe[
            columns_to_interpret
        ].applymap(literal_eval)
    if index:
        _csv_dataframe.set_index(index, inplace=True)
    return _csv_dataframe


class LossesBase(AnalysisLossesProtocol, ABC):
    """
    This class is the base class for the Losses analyses, containing the common methods and attributes.
    Based on the analysis type a different criticality analysis is executed.
    """

    analysis: AnalysisSectionLosses
    graph_file_hazard: GraphFile
    input_path: Path
    static_path: Path
    output_path: Path
    hazard_names: HazardNames

    def __init__(
        self,
        analysis_input: AnalysisInputWrapper,
        analysis_config: AnalysisConfigWrapper,
    ) -> None:
        self.analysis_input = analysis_input
        self.analysis_config = analysis_config
        self.analysis = analysis_input.analysis
        self.graph_file_hazard = analysis_input.graph_file_hazard

        self.link_id = analysis_config.config_data.network.file_id
        self.link_type_column = analysis_config.config_data.network.link_type_column
        self.trip_purposes = self.analysis.trip_purposes

        self.performance_metric = f"diff_{self.analysis.weighing}"

        self.part_of_day: PartOfDayEnum = self.analysis.part_of_day
        self.analysis_type = self.analysis.analysis
        self.hours_per_day: float = self.analysis.hours_per_day
        self.production_loss_per_capita_per_hour = (
            self.analysis.production_loss_per_capita_per_hour
        )
        self._check_validity_analysis_files()
        self.intensities = _load_df_from_csv(
            Path(self.analysis.traffic_intensities_file), [], self.link_id
        )  # per day
        self.resilience_curves = ResilienceCurvesReader().read(
            self.analysis.resilience_curves_file
        )
        self.values_of_time = _load_df_from_csv(
            Path(self.analysis.values_of_time_file), [], None, sep=";"
        )
        self._check_validity_df()

        self.input_path = analysis_input.input_path
        self.static_path = analysis_input.static_path
        self.output_path = analysis_input.output_path
        self.hazard_names = analysis_input.hazard_names

        self.result = gpd.GeoDataFrame()

    def _check_validity_analysis_files(self):
        if (
            self.analysis.traffic_intensities_file is None
            or self.analysis.resilience_curves_file is None
            or self.analysis.values_of_time_file is None
        ):
            raise ValueError(
                f"traffic_intensities_file, resilience_curves_file, and values_of_time_file should be given"
            )

    def _check_validity_df(self):
        """
        Check spelling of the required input csv files. If user writes wrong spelling, it will raise an error
        when initializing the class.
        """
        _required_values_of_time_keys = ["trip_types", "value_of_time", "occupants"]
        if not all(
            key in self.values_of_time.columns for key in _required_values_of_time_keys
        ):
            raise ValueError(
                f"Missing required columns in values_of_time: {_required_values_of_time_keys}"
            )

        if (
            self.link_id not in self.intensities.columns
            and self.link_id not in self.intensities.index.name
        ):
            raise ValueError(
                f"""traffic_intensities_file and input graph do not have the same link_id.
        {self.link_id} is passed for feature ids of the graph"""
            )

    def _get_vot_intensity_per_trip_purpose(self) -> dict[str, pd.DataFrame]:
        """
        Generates a dictionary with all available `vot_purpose` with their intensity as a `pd.DataFrame`.
        """
        _vot_dict = defaultdict(pd.DataFrame)

        for trip_purpose in self.trip_purposes:
            vot_var_name = f"vot_{trip_purpose}"
            occupancy_var_name = f"occupants_{trip_purpose}"
            partofday_trip_purpose_name = f"{self.part_of_day}_{trip_purpose}"
            partofday_trip_purpose_intensity_name = (
                "intensity_" + partofday_trip_purpose_name
            )
            # read and set the vot's
            _vot_dict[vot_var_name] = self.values_of_time.loc[
                self.values_of_time["trip_types"] == trip_purpose.config_value,
                "value_of_time",
            ].item()
            _vot_dict[occupancy_var_name] = self.values_of_time.loc[
                self.values_of_time["trip_types"] == trip_purpose.config_value,
                "occupants",
            ].item()
            # read and set the intensities
            _vot_dict[partofday_trip_purpose_intensity_name] = (
                self.intensities_simplified_graph[partofday_trip_purpose_name]
                / self.hours_per_day
            )
        return dict(_vot_dict)

    def _get_disrupted_criticality_analysis_results(
        self, criticality_analysis: gpd.GeoDataFrame
    ):
        criticality_analysis.reset_index(inplace=True)

        if "key" in criticality_analysis.columns:
            criticality_analysis = criticality_analysis.drop_duplicates(
                ["u", "v", "key"]
            )
        else:
            criticality_analysis = criticality_analysis.drop_duplicates(["u", "v"])

        # filter out all links not affected by the hazard
        if self.analysis.aggregate_wl == AggregateWlEnum.NONE:
            self.criticality_analysis = criticality_analysis[
                criticality_analysis["EV1_ma"] > self.analysis.threshold
            ]
        elif self.analysis.aggregate_wl == AggregateWlEnum.MAX:
            self.criticality_analysis = criticality_analysis[
                criticality_analysis["EV1_max"] > self.analysis.threshold
            ]
        elif self.analysis.aggregate_wl == AggregateWlEnum.MEAN:
            self.criticality_analysis = criticality_analysis[
                criticality_analysis["EV1_mean"] > self.analysis.threshold
            ]
        elif self.analysis.aggregate_wl == AggregateWlEnum.MIN:
            self.criticality_analysis = criticality_analysis[
                criticality_analysis["EV1_min"] > self.analysis.threshold
            ]

        self.criticality_analysis_non_disrupted = criticality_analysis[
            ~criticality_analysis.index.isin(self.criticality_analysis.index)
        ]
        # link_id from list to tuple
        if len(self.criticality_analysis_non_disrupted) > 0:
            self.criticality_analysis_non_disrupted[
                self.link_id
            ] = self.criticality_analysis_non_disrupted[self.link_id].apply(
                lambda x: tuple(x) if isinstance(x, list) else x
            )
        self.criticality_analysis[self.link_id] = self.criticality_analysis[
            self.link_id
        ].apply(lambda x: tuple(x) if isinstance(x, list) else x)

        self.criticality_analysis.set_index(self.link_id, inplace=True)
        self.criticality_analysis_non_disrupted = (
            self.criticality_analysis_non_disrupted.reset_index()
        )

    def _get_intensities_simplified_graph(self) -> pd.DataFrame:
        _intensities_simplified_graph_list = []

        for index in self.criticality_analysis.index.values:
            if isinstance(index, tuple):
                filtered_intensities = self.intensities[
                    self.intensities.index.isin(index)
                ]

                # Create a new DataFrame with the index set to tuple_of_indices and the maximum values as the values
                max_intensities = filtered_intensities.max().to_frame().T
                max_intensities.index = [index]

                row_data = max_intensities.squeeze()
            else:
                row_data = self.intensities.loc[int(index)]

            _intensities_simplified_graph_list.append(row_data)
        _intensities_simplified_graph = pd.DataFrame(
            _intensities_simplified_graph_list,
            index=self.criticality_analysis.index.values,
        )
        # no duplicate exists in the intensities and _intensities_simplified_graph. each link has its own intensity and
        # ID in these files
        _intensities_simplified_graph = _intensities_simplified_graph[
            ~_intensities_simplified_graph.index.duplicated(keep="first")
        ]
        return _intensities_simplified_graph

    def calculate_vehicle_loss_hours(self) -> gpd.GeoDataFrame:
        """
        This function opens an existing table with traffic data and value of time to calculate losses based on
        detouring values. It also includes a traffic jam estimation.
        """

        def _check_validity_criticality_analysis():
            if self.link_type_column not in self.criticality_analysis.columns:
                raise Exception(
                    f"""criticality_analysis results does not have the passed link_type_column.
            {self.link_type_column} is passed as link_type_column"""
                )

        def _get_range(height: float) -> tuple[float, float]:
            for range_tuple in _hazard_intensity_ranges:
                x, y = range_tuple
                if x <= height <= y:
                    return (x, y)
            raise ValueError(f"No matching range found for height {height}")

        def _create_result(
            vlh: gpd.GeoDataFrame, connectivity_attribute: str
        ) -> gpd.GeoDataFrame:
            """

            Args: vlh: calculated vehicle_loss_hours GeoDataFrame. For single_link_losses it only includes the
            disrupted links. For Multi_link_losses it includes all links. This is because of the difference between
            the underlying single_link_redundancy and multi_link_redundancy analysis results.

            Returns: results of the Losses analysis. For the single_link_losses it adds non_disrupted links to vlh. For
            Multi_link_losses this is not necessary because of the underlying multi_link_redundancy analysis.

            """
            columns_without_index = [
                col
                for col in self.criticality_analysis_non_disrupted.columns
                if col not in ["level_0"]
            ]
            # Get the vlh_columns from vehicle_loss_hours that vlh calculations are filled in.
            vlh_columns = list(
                set(vlh.columns)
                - set(
                    self.criticality_analysis_non_disrupted[
                        columns_without_index
                    ].columns
                )
            )
            vlh[vlh_columns] = vlh[vlh_columns].fillna(0)

            result = pd.concat(
                [
                    vlh,
                    self.criticality_analysis_non_disrupted[columns_without_index],
                ]
            )
            result = result.reset_index()

            # Fill 0 for the vlh_columns of vlh and self.criticality_analysis_non_disrupted
            result.loc[result.index.difference(vlh.index), vlh_columns] = result.loc[
                result.index.difference(vlh.index), vlh_columns
            ].fillna(0)
            for col in ["index", "level_0"]:
                if col in result.columns:
                    result = result.drop(col, axis=1)

            return result

        _check_validity_criticality_analysis()

        _hazard_intensity_ranges = self.resilience_curves.ranges
        events = self.criticality_analysis.filter(regex=r"^EV(?!1_fr)")
        # Read the performance_change stating the functionality drop
        if "key" in self.criticality_analysis.columns:
            performance_change = self.criticality_analysis[
                [f"{self.performance_metric}", "u", "v", "key"]
            ]
            vehicle_loss_hours_df = pd.DataFrame(
                {
                    f"{self.link_id}": self.criticality_analysis.index.values,
                    "u": self.criticality_analysis["u"],
                    "v": self.criticality_analysis["v"],
                    "key": self.criticality_analysis["key"],
                }
            )
        else:
            performance_change = self.criticality_analysis[
                [f"{self.performance_metric}", "u", "v"]
            ]
            vehicle_loss_hours_df = pd.DataFrame(
                {
                    f"{self.link_id}": self.criticality_analysis.index.values,
                    "u": self.criticality_analysis["u"],
                    "v": self.criticality_analysis["v"],
                }
            )

        # shape vehicle_loss_hours
        # Check if the index name exists in the columns
        if vehicle_loss_hours_df.index.name in vehicle_loss_hours_df.columns:
            vehicle_loss_hours_df.reset_index(drop=True, inplace=True)
        else:
            vehicle_loss_hours_df.reset_index(inplace=True)

        # find the link_type and the hazard intensity
        connectivity_attribute = None
        if any(
            col in self.criticality_analysis.columns for col in ["detour", "connected"]
        ):
            connectivity_attribute = (
                "detour"
                if "detour" in self.criticality_analysis.columns
                else "connected"
            )
        vlh_additional_columns = self.criticality_analysis.columns.difference(
            vehicle_loss_hours_df.columns
        ).tolist()
        vehicle_loss_hours_df = pd.merge(
            vehicle_loss_hours_df,
            self.criticality_analysis[vlh_additional_columns],
            left_on=self.link_id,
            right_index=True,
        )
        vehicle_loss_hours = gpd.GeoDataFrame(
            vehicle_loss_hours_df,
            geometry="geometry",
            crs=self.criticality_analysis.crs,
        )
        for event in events.columns.tolist():
            for _, vlh_row in vehicle_loss_hours.iterrows():
                row_hazard_range = _get_range(vlh_row[event])
                row_connectivity = vlh_row[connectivity_attribute]
                row_performance_changes = performance_change.loc[
                    [vlh_row[self.link_id]]
                ]
                if "key" in vlh_row.index:
                    key = vlh_row["key"]
                else:
                    key = 0
                (u, v, k) = (
                    vlh_row["u"],
                    vlh_row["v"],
                    key,
                )
                # allow link_id not to be unique in the graph (results reliability is up to the user)
                # this can happen for instance when a directed graph should be made from an input network
                for performance_row in row_performance_changes.iterrows():
                    row_performance_change = performance_row[-1][
                        f"{self.performance_metric}"
                    ]
                    if "key" in performance_row[-1].index:
                        performance_key = performance_row[-1]["key"]
                    else:
                        performance_key = 0
                    row_u_v_k = (
                        performance_row[-1]["u"],
                        performance_row[-1]["v"],
                        performance_key,
                    )
                    if (
                        math.isnan(row_performance_change) and row_connectivity == 0
                    ) or row_performance_change == 0:
                        self._calculate_production_loss_per_capita(
                            vehicle_loss_hours, row_hazard_range, vlh_row, event
                        )
                    elif not (
                        math.isnan(row_performance_change)
                        and math.isnan(row_connectivity)
                    ) and ((u, v, k) == row_u_v_k):
                        self._populate_vehicle_loss_hour(
                            vehicle_loss_hours,
                            row_hazard_range,
                            vlh_row,
                            row_performance_change,
                            event,
                        )

        vehicle_loss_hours_result = _create_result(
            vehicle_loss_hours, connectivity_attribute
        )
        return vehicle_loss_hours_result

    def _get_relevant_link_type(
        self, vlh_row: pd.Series, row_hazard_range: tuple[float, float]
    ) -> RoadTypeEnum:
        # Check if the resilience curve is present for the link type and hazard intensity
        _relevant_link_type = None
        if isinstance(vlh_row[self.link_type_column], list):
            # Find the link type with the highest disruption for the given hazard intensity
            _max_disruption = 0
            for _row_link_type in vlh_row[self.link_type_column]:
                _link_type = RoadTypeEnum.get_enum(_row_link_type)
                disruption = self.resilience_curve.get_disruption(
                    _link_type, row_hazard_range
                )
                if disruption > _max_disruption:
                    _relevant_link_type = _link_type
        else:
            _link_type = RoadTypeEnum.get_enum(vlh_row[self.link_type_column])
            if self.resilience_curve.has_resilience_curve(
                _link_type,
                row_hazard_range,
            ):
                _relevant_link_type = _link_type

        if not _relevant_link_type:
            raise ValueError(
                f"'{_link_type}' with range {row_hazard_range} was not found in the introduced resilience_curve"
            )

        return _relevant_link_type

    def _get_divisor(
        self, relevant_link_type: RoadTypeEnum, row_hazard_range: tuple[float, float]
    ):
        if all(
            ratio <= 1
            for ratio in self.resilience_curve.get_functionality_loss_ratio(
                relevant_link_type, row_hazard_range
            )
        ):
            return 1
        return 100  # high value assuming the road is almost inaccessible

    def _calculate_production_loss_per_capita(
        self,
        vehicle_loss_hours: gpd.GeoDataFrame,
        row_hazard_range: tuple[float, float],
        vlh_row: pd.Series,
        hazard_col_name: str,
    ):
        """
        In cases where there is no alternative route in the event of disruption of the road, we propose to use a
        proxy for the assessment of losses from the interruption of services from the road in these cases where no
        alternative routes exist.
        The assumption for the proxy is that a loss of production will occur from the
        interruption of the road, equal to the size of the added value from the persons that cannot make use of the
        road, measured in the regional GDP per capita. This assumption constitutes both the loss of production within
        the area that cannot be reached, as well the loss of production outside the area due to the inability of the
        workers from within the cut-off area to arrive at their place of production outside this area.

        The daily loss of productivity for each link section without detour routes, when they are
        disrupted is then obtained multiplying the traffic intensity by the total occupancy per vehicle type,
        including drivers, by the daily loss of productivity per capita per hour.

        The unit of time is hour.
        """
        vlh_total = 0
        _relevant_link_type = self._get_relevant_link_type(vlh_row, row_hazard_range)
        _divisor = self._get_divisor(_relevant_link_type, row_hazard_range)

        duration_steps = self.resilience_curve.get_duration_steps(
            _relevant_link_type, row_hazard_range
        )
        functionality_loss_ratios = self.resilience_curve.get_functionality_loss_ratio(
            _relevant_link_type, row_hazard_range
        )

        for trip_type in self.trip_purposes:
            intensity_trip_type = self.vot_intensity_per_trip_collection[
                f"intensity_{self.part_of_day}_{trip_type}"
            ].loc[[vlh_row[self.link_id]]]
            occupancy_trip_type = float(
                self.vot_intensity_per_trip_collection[f"occupants_{trip_type}"]
            )
<<<<<<< HEAD
            vlh_trip_type_event_series = sum(
                (
                    intensity_trip_type
                    * duration
                    * loss_ratio
                    * occupancy_trip_type
                    * self.production_loss_per_capita_per_hour
                )
                / _divisor
                for duration, loss_ratio in zip(
                    duration_steps, functionality_loss_ratios
                )
=======
            # TODO: improve formula based on road_type, water_heigth resilience_curves.csv (duration*loss_ratio) instead of duration_event
            # Compare with other function
            vlh_trip_type_event_series = (
                self.duration_event
                * intensity_trip_type
                * occupancy_trip_type
                * self.production_loss_per_capita_per_hour
>>>>>>> 4d50fb38
            )
            vlh_trip_type_event = vlh_trip_type_event_series.squeeze()
            vehicle_loss_hours.loc[
                [vlh_row.name], f"vlh_{trip_type}_{hazard_col_name}"
            ] = vlh_trip_type_event
            vlh_total += vlh_trip_type_event
        vehicle_loss_hours.loc[
            [vlh_row.name], f"vlh_{hazard_col_name}_total"
        ] = vlh_total

    def _populate_vehicle_loss_hour(
        self,
        vehicle_loss_hours: gpd.GeoDataFrame,
        row_hazard_range: tuple[float, float],
        vlh_row: pd.Series,
        performance_change: float,
        hazard_col_name: str,
    ):

        vlh_total = 0
<<<<<<< HEAD
        _relevant_link_type = self._get_relevant_link_type(vlh_row, row_hazard_range)
        _divisor = self._get_divisor(_relevant_link_type, row_hazard_range)
=======
        _relevant_link_type = None
        if isinstance(vlh_row[self.link_type_column], list):
            # Find the link type with the highest disruption for the given hazard intensity
            _max_disruption = 0
            for _row_link_type in vlh_row[self.link_type_column]:
                _link_type = RoadTypeEnum.get_enum(_row_link_type)
                disruption = self.resilience_curves.get_disruption(
                    _link_type, row_hazard_range
                )
                if disruption > _max_disruption:
                    _relevant_link_type = _link_type
        else:
            _link_type = RoadTypeEnum.get_enum(vlh_row[self.link_type_column])
            if self.resilience_curves.has_resilience_curve(
                _link_type,
                row_hazard_range,
            ):
                _relevant_link_type = _link_type

        if not _relevant_link_type:
            raise ValueError(
                f"'{_link_type}' with range {row_hazard_range} was not found in the introduced resilience_curves"
            )

        divisor = 100  # high value assuming the road is almost inaccessible
        if all(
            ratio <= 1
            for ratio in self.resilience_curves.get_functionality_loss_ratio(
                _relevant_link_type, row_hazard_range
            )
        ):
            divisor = 1
>>>>>>> 4d50fb38

        duration_steps = self.resilience_curves.get_duration_steps(
            _relevant_link_type, row_hazard_range
        )
        functionality_loss_ratios = self.resilience_curves.get_functionality_loss_ratio(
            _relevant_link_type, row_hazard_range
        )

        # get vlh_trip_type_event
        for trip_type in self.trip_purposes:
            intensity_trip_type = self.vot_intensity_per_trip_collection[
                f"intensity_{self.part_of_day}_{trip_type}"
            ].loc[[vlh_row[self.link_id]]]

            vot_trip_type = float(
                self.vot_intensity_per_trip_collection[f"vot_{trip_type}"]
            )

            vlh_trip_type_event_series = sum(
                (
                    intensity_trip_type
                    * duration
                    * loss_ratio
                    * performance_change
                    * vot_trip_type
                )
                / _divisor
                for duration, loss_ratio in zip(
                    duration_steps, functionality_loss_ratios
                )
            )
            vlh_trip_type_event = vlh_trip_type_event_series.squeeze()
            vehicle_loss_hours.loc[
                [vlh_row.name], f"vlh_{trip_type}_{hazard_col_name}"
            ] = vlh_trip_type_event
            vlh_total += vlh_trip_type_event
        vehicle_loss_hours.loc[
            [vlh_row.name], f"vlh_{hazard_col_name}_total"
        ] = vlh_total

    @abstractmethod
    def _get_criticality_analysis(self) -> AnalysisLossesProtocol:
        pass

    def execute(self) -> gpd.GeoDataFrame:
        criticality_analysis = self._get_criticality_analysis().execute()

        self._get_disrupted_criticality_analysis_results(
            criticality_analysis=criticality_analysis
        )

        self.intensities_simplified_graph = self._get_intensities_simplified_graph()

        self.vot_intensity_per_trip_collection = (
            self._get_vot_intensity_per_trip_purpose()
        )

        self.result = self.calculate_vehicle_loss_hours()
        return self.result<|MERGE_RESOLUTION|>--- conflicted
+++ resolved
@@ -526,7 +526,6 @@
             occupancy_trip_type = float(
                 self.vot_intensity_per_trip_collection[f"occupants_{trip_type}"]
             )
-<<<<<<< HEAD
             vlh_trip_type_event_series = sum(
                 (
                     intensity_trip_type
@@ -539,15 +538,6 @@
                 for duration, loss_ratio in zip(
                     duration_steps, functionality_loss_ratios
                 )
-=======
-            # TODO: improve formula based on road_type, water_heigth resilience_curves.csv (duration*loss_ratio) instead of duration_event
-            # Compare with other function
-            vlh_trip_type_event_series = (
-                self.duration_event
-                * intensity_trip_type
-                * occupancy_trip_type
-                * self.production_loss_per_capita_per_hour
->>>>>>> 4d50fb38
             )
             vlh_trip_type_event = vlh_trip_type_event_series.squeeze()
             vehicle_loss_hours.loc[
@@ -568,43 +558,8 @@
     ):
 
         vlh_total = 0
-<<<<<<< HEAD
         _relevant_link_type = self._get_relevant_link_type(vlh_row, row_hazard_range)
         _divisor = self._get_divisor(_relevant_link_type, row_hazard_range)
-=======
-        _relevant_link_type = None
-        if isinstance(vlh_row[self.link_type_column], list):
-            # Find the link type with the highest disruption for the given hazard intensity
-            _max_disruption = 0
-            for _row_link_type in vlh_row[self.link_type_column]:
-                _link_type = RoadTypeEnum.get_enum(_row_link_type)
-                disruption = self.resilience_curves.get_disruption(
-                    _link_type, row_hazard_range
-                )
-                if disruption > _max_disruption:
-                    _relevant_link_type = _link_type
-        else:
-            _link_type = RoadTypeEnum.get_enum(vlh_row[self.link_type_column])
-            if self.resilience_curves.has_resilience_curve(
-                _link_type,
-                row_hazard_range,
-            ):
-                _relevant_link_type = _link_type
-
-        if not _relevant_link_type:
-            raise ValueError(
-                f"'{_link_type}' with range {row_hazard_range} was not found in the introduced resilience_curves"
-            )
-
-        divisor = 100  # high value assuming the road is almost inaccessible
-        if all(
-            ratio <= 1
-            for ratio in self.resilience_curves.get_functionality_loss_ratio(
-                _relevant_link_type, row_hazard_range
-            )
-        ):
-            divisor = 1
->>>>>>> 4d50fb38
 
         duration_steps = self.resilience_curves.get_duration_steps(
             _relevant_link_type, row_hazard_range
