--- conflicted
+++ resolved
@@ -167,23 +167,13 @@
                     diff = np.NaN
 
                 data = {
-<<<<<<< HEAD
-                    "u": [u],
-                    "v": [v],
-                    self.analysis.weighing.config_value: [_current_value],
-                    f"alt_{self.analysis.weighing.config_value}": [_alt_value],
-                    "alt_nodes": [_alt_nodes],
-                    f"diff_{self.analysis.weighing.config_value}": diff,
-                    "connected": [_connected],
-=======
                     "u": u,
                     "v": v,
                     self.analysis.weighing.config_value: _current_value,
                     f"alt_{self.analysis.weighing.config_value}": alt_value,
-                    "alt_nodes": [alt_nodes],
+                    "alt_nodes": [_alt_nodes],
                     f"diff_{self.analysis.weighing.config_value}": diff,
-                    "connected": connected,
->>>>>>> a81ad78c
+                    "connected": _connected,
                 }
                 _weighing_analyser.extend_graph(data)
 
