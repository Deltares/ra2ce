"""
                    GNU GENERAL PUBLIC LICENSE
                      Version 3, 29 June 2007

    Risk Assessment and Adaptation for Critical Infrastructure (RA2CE).
    Copyright (C) 2023 Stichting Deltares

    This program is free software: you can redistribute it and/or modify
    it under the terms of the GNU General Public License as published by
    the Free Software Foundation, either version 3 of the License, or
    (at your option) any later version.

    This program is distributed in the hope that it will be useful,
    but WITHOUT ANY WARRANTY; without even the implied warranty of
    MERCHANTABILITY or FITNESS FOR A PARTICULAR PURPOSE.  See the
    GNU General Public License for more details.

    You should have received a copy of the GNU General Public License
    along with this program.  If not, see <http://www.gnu.org/licenses/>.
"""

import logging
from ast import literal_eval
from collections import defaultdict
from pathlib import Path
from typing import Optional

import geopandas as gpd
import pandas as pd
from geopandas import GeoDataFrame
import math

from ra2ce.analysis.analysis_config_data.analysis_config_data import (
    AnalysisSectionIndirect,
)
from ra2ce.analysis.analysis_config_wrapper import AnalysisConfigWrapper
from ra2ce.analysis.analysis_input_wrapper import AnalysisInputWrapper
from ra2ce.analysis.indirect.analysis_indirect_protocol import AnalysisIndirectProtocol
from ra2ce.analysis.indirect.single_link_redundancy import SingleLinkRedundancy
from ra2ce.network.graph_files.graph_file import GraphFile
from ra2ce.network.hazard.hazard_names import HazardNames
from ra2ce.network.network_config_data.enums.aggregate_wl_enum import AggregateWlEnum
from ra2ce.network.network_config_data.enums.part_of_day_enum import PartOfDayEnum
<<<<<<< HEAD
=======
from ra2ce.network.network_config_data.network_config_data import NetworkSection
import momepy
import osmnx
>>>>>>> 9ff003b4


def _load_df_from_csv(
        csv_path: Path,
        columns_to_interpret: list[str],
        index: Optional[str | None],
        sep: str = ",",
) -> pd.DataFrame:
    if csv_path is None or not csv_path.exists():
        logging.warning("No `csv` file found at {}.".format(csv_path))
        return pd.DataFrame()

    _csv_dataframe = pd.read_csv(csv_path, sep=sep, on_bad_lines='skip')
    if "geometry" in _csv_dataframe.columns:
        raise Exception(f"The csv file in {csv_path} should not have a geometry column")

    if any(columns_to_interpret):
        _csv_dataframe[columns_to_interpret] = _csv_dataframe[
            columns_to_interpret
        ].applymap(literal_eval)
    if index:
        _csv_dataframe.set_index(index, inplace=True)
    return _csv_dataframe


class Losses(AnalysisIndirectProtocol):
    analysis: AnalysisSectionIndirect
    graph_file_hazard: GraphFile
    input_path: Path
    static_path: Path
    output_path: Path
    hazard_names: HazardNames
<<<<<<< HEAD

    def __init__(self, analysis_input: AnalysisInputWrapper, analysis_config: AnalysisConfigWrapper) -> None:
        # TODO: make sure the "link_id" is kept in the result of the criticality analysis
        self.analysis_input = analysis_input
        self.analysis = self.analysis_input.analysis
        self.graph_file_hazard = self.analysis_input.graph_file_hazard
=======
    result: GeoDataFrame

    def __init__(
            self,
            network_config_data: AnalysisConfigData,
            graph_file: GraphFile,
            analysis: AnalysisSectionIndirect,
            input_path: Path,
            static_path: Path,
            output_path: Path,
            hazard_names: HazardNames,
    ) -> None:
        self.graph_file = graph_file
        self.analysis = analysis
        self.network_config_data = network_config_data
        self.link_id = self.network_config_data.network.file_id
>>>>>>> 9ff003b4

        self.link_id = analysis_config.config_data.network.file_id
        self.link_type_column = analysis_config.config_data.network.link_type_column
        self.trip_purposes = self.analysis.trip_purposes

        self.performance_metric = f'diff_{self.analysis.weighing}'

<<<<<<< HEAD
        self.part_of_day: PartOfDayEnum = self.analysis.part_of_day
        self.analysis_type = self.analysis.analysis
        self.duration_event: float = self.analysis.duration_event
        self.hours_per_day: float = self.analysis.hours_per_day
        self.production_loss_per_capita_per_hour = (
                self.analysis.production_loss_per_capita_per_day / self.hours_per_day)

        self.intensities = _load_df_from_csv(
            self.analysis.traffic_intensities_file, [], self.link_id)  # per day
        self.resilience_curve = _load_df_from_csv(self.analysis.resilience_curve_file,
                                                  ["duration_steps",
                                                   "functionality_loss_ratio"], None, sep=";"
                                                  )
        self.values_of_time = _load_df_from_csv(self.analysis.values_of_time_file, [], None, sep=";")
        self.vot_intensity_per_trip_collection = self._get_vot_intensity_per_trip_purpose()
=======
        self._load_verified_intensities()
        self.resilience_curve = _load_df_from_csv(analysis.resilience_curve_file,
                                                  ["duration_steps",
                                                   "functionality_loss_ratio"], sep=";"
                                                  )
        self.values_of_time = _load_df_from_csv(analysis.values_of_time_file, [], sep=";")
>>>>>>> 9ff003b4
        self._check_validity_df()

        self.input_path = self.analysis_input.input_path
        self.static_path = self.analysis_input.static_path
        self.output_path = self.analysis_input.output_path
        self.hazard_names = self.analysis_input.hazard_names

        self.result = gpd.GeoDataFrame()

    def _check_validity_df(self):
        """
        Check spelling of the required input csv files. If user writes wrong spelling, it will raise an error
        when initializing the class.
        """
        _required_values_of_time_keys = ["trip_types", "value_of_time", "occupants"]
        if len(self.values_of_time) > 0 and not all(
                key in self.values_of_time.columns for key in _required_values_of_time_keys):
            raise ValueError(f"Missing required columns in values_of_time: {_required_values_of_time_keys}")

        _required_resilience_curve_keys = ["link_type_hazard_intensity", "duration_steps", "functionality_loss_ratio"]
        if len(self.resilience_curve) > 0 and not all(
                key in self.resilience_curve.columns for key in _required_resilience_curve_keys):
            raise ValueError(f"Missing required columns in resilience_curve: {_required_resilience_curve_keys}")

        if self.link_id not in self.intensities.columns and self.link_id not in self.intensities.index.name:
            raise Exception(f'''traffic_intensities_file and input graph do not have the same link_id.
        {self.link_id} is passed for feature ids of the graph''')

    def _load_gdf(self, gdf_path: Path) -> gpd.GeoDataFrame:
        """This method reads the dataframe created from a .csv"""
        if gdf_path.exists():
            return gpd.read_file(gdf_path, index_col=f"{self.link_id}")
        logging.warning("No `gdf` file found at {}.".format(gdf_path))
        return gpd.GeoDataFrame()

    def _get_vot_intensity_per_trip_purpose(
            self
    ) -> dict[str, pd.DataFrame]:
        """
        Generates a dictionary with all available `vot_purpose` with their intensity as a `pd.DataFrame`.
        """
        _vot_dict = defaultdict(pd.DataFrame)
        for trip_purpose in self.trip_purposes:
            vot_var_name = f"vot_{trip_purpose}"
            occupancy_var_name = f"occupants_{trip_purpose}"
            partofday_trip_purpose_name = f"{self.part_of_day}_{trip_purpose}"
            partofday_trip_purpose_intensity_name = (
                    "intensity_" + partofday_trip_purpose_name
            )
            # read and set the vot's
            _vot_dict[vot_var_name] = self.values_of_time.loc[
                self.values_of_time["trip_types"] == trip_purpose.config_value, "value_of_time"
            ].item()
            _vot_dict[occupancy_var_name] = self.values_of_time.loc[
                self.values_of_time["trip_types"] == trip_purpose.config_value, "occupants"
            ].item()
            # read and set the intensities
            _vot_dict[partofday_trip_purpose_intensity_name] = (
                    self.intensities[partofday_trip_purpose_name] / self.hours_per_day
                    # TODO: Make a new PR to support different time scales: here 10=10hours
            )
        return dict(_vot_dict)

    def calculate_vehicle_loss_hours(self, criticality_analysis: GeoDataFrame) -> gpd.GeoDataFrame:
        """
        This function opens an existing table with traffic data and value of time to calculate losses based on
        detouring values. It also includes a traffic jam estimation.

        criticality_analysis: GeoDataFrame results of a criticality analysis with extra detour times
        """

        def _check_validity_criticality_analysis():
            if self.link_type_column not in criticality_analysis.columns:
                raise Exception(f'''criticality_analysis results does not have the passed link_type_column.
            {self.link_type_column} is passed as link_type_column''')

        def _get_range(height: float) -> str:
            for range_tuple in _hazard_intensity_ranges:
                x, y = range_tuple
                if x <= height <= y:
                    return f"{x}-{y}"
            raise ValueError(f"No matching range found for height {height}")

        criticality_analysis.set_index(self.link_id, inplace=True)
        _check_validity_criticality_analysis()
        _hazard_intensity_ranges = self._get_link_types_heights_ranges()[1]
        events = criticality_analysis.filter(regex=r'^EV(?!1_fr)')
        # Read the performance_change stating the functionality drop
        performance_change = criticality_analysis[self.performance_metric]

        # shape vehicle_loss_hours
        vehicle_loss_hours_df = pd.DataFrame(
            index=self.intensities.index
        )
        # find the link_type and the hazard intensity
        vehicle_loss_hours_df = pd.merge(
            vehicle_loss_hours_df,
            criticality_analysis[
                [f"{self.link_type_column}", "geometry", f"{self.performance_metric}", "detour"] + list(events.columns)
                ],
            left_index=True,
            right_index=True,
        )
        vehicle_loss_hours = gpd.GeoDataFrame(vehicle_loss_hours_df, geometry="geometry", crs=criticality_analysis.crs)
        for event in events.columns.tolist():
            for _, vlh_row in vehicle_loss_hours.iterrows():
                row_hazard_range = _get_range(vlh_row[event])
                row_performance_change = performance_change.loc[vlh_row.name]
                if math.isnan(row_performance_change):
                    self._calculate_production_loss_per_capita(vehicle_loss_hours, vlh_row, event)
                else:
                    self._populate_vehicle_loss_hour_df(vehicle_loss_hours, row_hazard_range, vlh_row,
                                                        row_performance_change, event)

        return vehicle_loss_hours

    def _calculate_production_loss_per_capita(self, vehicle_loss_hours: gpd.GeoDataFrame, vlh_row: pd.Series,
                                              hazard_col_name: str):
        """
        In cases where there is no alternative route in the event of disruption of the road, we propose to use a
        proxy for the assessment of losses from the interruption of services from the road in these cases where no
        alternative routes exist.
        The assumption for the proxy is that a loss of production will occur from the
        interruption of the road, equal to the size of the added value from the persons that cannot make use of the
        road, measured in the regional GDP per capita. This assumption constitutes both the loss of production within
        the area that cannot be reached, as well the loss of production outside the area due to the inability of the
        workers from within the cut-off area to arrive at their place of production outside this area.

        The daily loss of productivity for each link section without detour routes, when they are
        disrupted is then obtained multiplying the traffic intensity by the total occupancy per vehicle type,
        including drivers, by the daily loss of productivity per capita per hour.

        the unit of time is hour.
        """
        vlh_total = 0
        for trip_type in self.trip_purposes:
            intensity_trip_type = self.vot_intensity_per_trip_collection[
                f"intensity_{self.part_of_day}_{trip_type}"
            ].loc[vlh_row.name]
            occupancy_trip_type = float(self.vot_intensity_per_trip_collection[
                                            f"occupants_{trip_type}"
                                        ])
            vlh_trip_type_event = (
                    self.duration_event *
                    intensity_trip_type *
                    occupancy_trip_type *
                    self.production_loss_per_capita_per_hour
            )
            vehicle_loss_hours.loc[vlh_row.name, f"vlh_{trip_type}_{hazard_col_name}"] = vlh_trip_type_event
            vlh_total += vlh_trip_type_event
        vehicle_loss_hours.loc[vlh_row.name, f"vlh_{hazard_col_name}_total"] = vlh_total

    def _populate_vehicle_loss_hour_df(self, vehicle_loss_hours: gpd.GeoDataFrame, row_hazard_range: str,
                                       vlh_row: pd.Series,
                                       performance_change: float, hazard_col_name: str):

        vlh_total = 0
        link_type_hazard_range = (
            f"{vlh_row['link_type']}_{row_hazard_range}"
        )

        # get stepwise recovery curve data
        relevant_curve = self.resilience_curve[
            self.resilience_curve["link_type_hazard_intensity"]
            == link_type_hazard_range
            ]
        if relevant_curve.size == 0:
            raise Exception(f"""{link_type_hazard_range} was not found in the introduced resilience_curve""")
        duration_steps: list = relevant_curve["duration_steps"].item()
        functionality_loss_ratios: list = relevant_curve[
            "functionality_loss_ratio"
        ].item()

        # get vlh_trip_type_event
        for trip_type in self.trip_purposes:
            intensity_trip_type = self.vot_intensity_per_trip_collection[
                f"intensity_{self.part_of_day}_{trip_type}"
            ].loc[vlh_row.name]

            vot_trip_type = float(self.vot_intensity_per_trip_collection[
                                      f"vot_{trip_type}"
                                  ])

            vlh_trip_type_event = sum(
                intensity_trip_type * duration * loss_ratio * performance_change * vot_trip_type
                for duration, loss_ratio in zip(
                    duration_steps, functionality_loss_ratios
                )
            )
            vehicle_loss_hours.loc[vlh_row.name, f"vlh_{trip_type}_{hazard_col_name}"] = vlh_trip_type_event
            vlh_total += vlh_trip_type_event
        vehicle_loss_hours.loc[vlh_row.name, f"vlh_{hazard_col_name}_total"] = vlh_total

    def _get_link_types_heights_ranges(self) -> tuple[list[str], list[tuple]]:
        _link_types = set()
        _hazard_intensity_ranges = set()

        for entry in self.resilience_curve["link_type_hazard_intensity"]:
            if pd.notna(entry):
                _parts = entry.split("_")
                _link_type = [
                    part
                    for part in _parts
                    if all(isinstance(char, str) for char in part)
                ][0]

                _ranges = [
                    part
                    for part in _parts
                    if any(char.isdigit() or char == "." for char in part)
                ][0]

                _range_parts = _ranges.split("-")
                # Handle the case where the second part is empty, motorway-1.5_ => height > 1.5
                if len(_range_parts) == 1:
                    _range_parts.append("")

                _hazard_range = tuple(float(part) for part in _range_parts)

                _link_types.add(_link_type)
                _hazard_intensity_ranges.add(_hazard_range)

        return list(_link_types), list(_hazard_intensity_ranges)

<<<<<<< HEAD
    def execute(self) -> gpd.GeoDataFrame:
        criticality_analysis = SingleLinkRedundancy(self.analysis_input).execute()
        criticality_analysis.drop_duplicates(subset='ID', inplace=True)

        self.result = self.calculate_vehicle_loss_hours(criticality_analysis=criticality_analysis)
=======
    def execute(self) -> pd.DataFrame:
        criticality_analysis = SingleLinkRedundancy(
            self.graph_file,
            self.analysis,
            self.input_path,
            self.static_path,
            self.output_path,
            self.hazard_names,
        ).execute()

        # filter out all links not affected by the hazard
        if self.analysis.aggregate_wl == AggregateWlEnum.NONE:
            criticality_analysis = criticality_analysis[criticality_analysis['EV1_ma'] != 0]
        elif self.analysis.aggregate_wl == AggregateWlEnum.MAX:
            criticality_analysis = criticality_analysis[criticality_analysis['EV1_max'] != 0]
        elif self.analysis.aggregate_wl == AggregateWlEnum.MEAN:
            criticality_analysis = criticality_analysis[criticality_analysis['EV1_mean'] != 0]
        elif self.analysis.aggregate_wl == AggregateWlEnum.MIN:
            criticality_analysis = criticality_analysis[criticality_analysis['EV1_min'] != 0]

        self.result = self.calc_vlh(criticality_analysis=criticality_analysis)
>>>>>>> 9ff003b4

        return self.result<|MERGE_RESOLUTION|>--- conflicted
+++ resolved
@@ -41,12 +41,6 @@
 from ra2ce.network.hazard.hazard_names import HazardNames
 from ra2ce.network.network_config_data.enums.aggregate_wl_enum import AggregateWlEnum
 from ra2ce.network.network_config_data.enums.part_of_day_enum import PartOfDayEnum
-<<<<<<< HEAD
-=======
-from ra2ce.network.network_config_data.network_config_data import NetworkSection
-import momepy
-import osmnx
->>>>>>> 9ff003b4
 
 
 def _load_df_from_csv(
@@ -79,31 +73,12 @@
     static_path: Path
     output_path: Path
     hazard_names: HazardNames
-<<<<<<< HEAD
 
     def __init__(self, analysis_input: AnalysisInputWrapper, analysis_config: AnalysisConfigWrapper) -> None:
         # TODO: make sure the "link_id" is kept in the result of the criticality analysis
         self.analysis_input = analysis_input
         self.analysis = self.analysis_input.analysis
         self.graph_file_hazard = self.analysis_input.graph_file_hazard
-=======
-    result: GeoDataFrame
-
-    def __init__(
-            self,
-            network_config_data: AnalysisConfigData,
-            graph_file: GraphFile,
-            analysis: AnalysisSectionIndirect,
-            input_path: Path,
-            static_path: Path,
-            output_path: Path,
-            hazard_names: HazardNames,
-    ) -> None:
-        self.graph_file = graph_file
-        self.analysis = analysis
-        self.network_config_data = network_config_data
-        self.link_id = self.network_config_data.network.file_id
->>>>>>> 9ff003b4
 
         self.link_id = analysis_config.config_data.network.file_id
         self.link_type_column = analysis_config.config_data.network.link_type_column
@@ -111,7 +86,6 @@
 
         self.performance_metric = f'diff_{self.analysis.weighing}'
 
-<<<<<<< HEAD
         self.part_of_day: PartOfDayEnum = self.analysis.part_of_day
         self.analysis_type = self.analysis.analysis
         self.duration_event: float = self.analysis.duration_event
@@ -127,14 +101,6 @@
                                                   )
         self.values_of_time = _load_df_from_csv(self.analysis.values_of_time_file, [], None, sep=";")
         self.vot_intensity_per_trip_collection = self._get_vot_intensity_per_trip_purpose()
-=======
-        self._load_verified_intensities()
-        self.resilience_curve = _load_df_from_csv(analysis.resilience_curve_file,
-                                                  ["duration_steps",
-                                                   "functionality_loss_ratio"], sep=";"
-                                                  )
-        self.values_of_time = _load_df_from_csv(analysis.values_of_time_file, [], sep=";")
->>>>>>> 9ff003b4
         self._check_validity_df()
 
         self.input_path = self.analysis_input.input_path
@@ -359,22 +325,10 @@
 
         return list(_link_types), list(_hazard_intensity_ranges)
 
-<<<<<<< HEAD
     def execute(self) -> gpd.GeoDataFrame:
         criticality_analysis = SingleLinkRedundancy(self.analysis_input).execute()
+
         criticality_analysis.drop_duplicates(subset='ID', inplace=True)
-
-        self.result = self.calculate_vehicle_loss_hours(criticality_analysis=criticality_analysis)
-=======
-    def execute(self) -> pd.DataFrame:
-        criticality_analysis = SingleLinkRedundancy(
-            self.graph_file,
-            self.analysis,
-            self.input_path,
-            self.static_path,
-            self.output_path,
-            self.hazard_names,
-        ).execute()
 
         # filter out all links not affected by the hazard
         if self.analysis.aggregate_wl == AggregateWlEnum.NONE:
@@ -386,7 +340,6 @@
         elif self.analysis.aggregate_wl == AggregateWlEnum.MIN:
             criticality_analysis = criticality_analysis[criticality_analysis['EV1_min'] != 0]
 
-        self.result = self.calc_vlh(criticality_analysis=criticality_analysis)
->>>>>>> 9ff003b4
+        self.result = self.calculate_vehicle_loss_hours(criticality_analysis=criticality_analysis)
 
         return self.result