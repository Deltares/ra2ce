--- conflicted
+++ resolved
@@ -31,21 +31,15 @@
 import math
 
 from ra2ce.analysis.analysis_config_data.analysis_config_data import (
-    AnalysisSectionIndirect, AnalysisConfigData,
+    AnalysisSectionIndirect,
 )
-<<<<<<< HEAD
-=======
-from ra2ce.analysis.analysis_config_data.enums.analysis_indirect_enum import (
-    AnalysisIndirectEnum,
-)
+from ra2ce.analysis.analysis_config_wrapper import AnalysisConfigWrapper
 from ra2ce.analysis.analysis_input_wrapper import AnalysisInputWrapper
->>>>>>> 7079034c
 from ra2ce.analysis.indirect.analysis_indirect_protocol import AnalysisIndirectProtocol
 from ra2ce.analysis.indirect.single_link_redundancy import SingleLinkRedundancy
 from ra2ce.network.graph_files.graph_file import GraphFile
 from ra2ce.network.hazard.hazard_names import HazardNames
 from ra2ce.network.network_config_data.enums.part_of_day_enum import PartOfDayEnum
-from ra2ce.network.network_config_data.network_config_data import NetworkSection
 
 
 def _load_df_from_csv(
@@ -72,11 +66,6 @@
 
 
 class Losses(AnalysisIndirectProtocol):
-<<<<<<< HEAD
-    network: NetworkSection
-    graph_file: GraphFile
-=======
->>>>>>> 7079034c
     analysis: AnalysisSectionIndirect
     graph_file_hazard: GraphFile
     input_path: Path
@@ -84,85 +73,41 @@
     output_path: Path
     hazard_names: HazardNames
 
-    def __init__(
-<<<<<<< HEAD
-            self,
-            network_config_data: AnalysisConfigData,
-            graph_file: GraphFile,
-            analysis: AnalysisSectionIndirect,
-            input_path: Path,
-            static_path: Path,
-            output_path: Path,
-            hazard_names: HazardNames,
-    ) -> None:
+    def __init__(self, analysis_input: AnalysisInputWrapper, analysis_config: AnalysisConfigWrapper) -> None:
         # TODO: make sure the "link_id" is kept in the result of the criticality analysis
-        self.graph_file = graph_file
-        self.analysis = analysis
-        self.network_config_data = network_config_data
-        self.link_id = self.network_config_data.network.file_id
-        self.link_type_column = self.network_config_data.network.link_type_column
+        self.analysis_input = analysis_input
+        self.analysis = self.analysis_input.analysis
+        self.graph_file_hazard = self.analysis_input.graph_file_hazard
+
+        self.link_id = analysis_config.config_data.network.file_id
+        self.link_type_column = analysis_config.config_data.network.link_type_column
         self.trip_purposes = self.analysis.trip_purposes
 
         self.performance_metric = f'diff_{self.analysis.weighing}'
 
-        self.part_of_day: PartOfDayEnum = analysis.part_of_day
-        self.analysis_type = analysis.analysis
-        self.duration_event: float = analysis.duration_event
-        self.hours_per_day: float = analysis.hours_per_day
-        self.production_loss_per_capita_per_hour = analysis.production_loss_per_capita_per_day / self.hours_per_day
+        self.part_of_day: PartOfDayEnum = self.analysis.part_of_day
+        self.analysis_type = self.analysis.analysis
+        self.duration_event: float = self.analysis.duration_event
+        self.hours_per_day: float = self.analysis.hours_per_day
+        self.production_loss_per_capita_per_hour = (
+                self.analysis.production_loss_per_capita_per_day / self.hours_per_day)
 
         self.intensities = _load_df_from_csv(
             self.analysis.traffic_intensities_file, [], self.link_id)  # per day
-        self.resilience_curve = _load_df_from_csv(analysis.resilience_curve_file,
+        self.resilience_curve = _load_df_from_csv(self.analysis.resilience_curve_file,
                                                   ["duration_steps",
                                                    "functionality_loss_ratio"], None, sep=";"
                                                   )
-        self.values_of_time = _load_df_from_csv(analysis.values_of_time_file, [], None, sep=";")
+        self.values_of_time = _load_df_from_csv(self.analysis.values_of_time_file, [], None, sep=";")
         self.vot_intensity_per_trip_collection = self._get_vot_intensity_per_trip_purpose()
         self._check_validity_df()
 
-        self.input_path = input_path
-        self.static_path = static_path
-        self.output_path = output_path
-        self.hazard_names = hazard_names
+        self.input_path = self.analysis_input.input_path
+        self.static_path = self.analysis_input.static_path
+        self.output_path = self.analysis_input.output_path
+        self.hazard_names = self.analysis_input.hazard_names
 
         self.result = gpd.GeoDataFrame()
-=======
-        self,
-        analysis_input: AnalysisInputWrapper,
-    ) -> None:
-        self.analysis = analysis_input.analysis
-        self.graph_file_hazard = analysis_input.graph_file_hazard
-        self.input_path = analysis_input.input_path
-        self.static_path = analysis_input.static_path
-        self.output_path = analysis_input.output_path
-        self.hazard_names = analysis_input.hazard_names
-
-        self.losses_input_path: Path = self.input_path.joinpath("losses")
-        self.part_of_day: PartOfDayEnum = self.analysis.part_of_day
-        self.performance_metric = self.analysis.performance
-        self.analysis_type = self.analysis.analysis
-
-        # Load Dataframes
-        self.network = self._load_gdf(self.input_path.joinpath("network.geojson"))
-        self.intensities = self._load_df_from_csv(
-            self.analysis.traffic_intensities_file, [], sep=","
-        )  # per day
-
-        # TODO: make sure the "link_id" is kept in the result of the criticality analysis
-        self.criticality_data = self._load_df_from_csv(
-            self.input_path.joinpath(f"{self.analysis.name}.csv"), [], sep=","
-        )
-        self.resilience_curve = self._load_df_from_csv(
-            (self.analysis.resilience_curve_file),
-            ["duration_steps", "functionality_loss_ratio"],
-            sep=";",
-        )
-        self.values_of_time = self._load_df_from_csv(
-            self.analysis.values_of_time_file, [], sep=";"
-        )
-        self._check_validity_df()
->>>>>>> 7079034c
 
     def _check_validity_df(self):
         """
@@ -171,47 +116,17 @@
         """
         _required_values_of_time_keys = ["trip_types", "value_of_time", "occupants"]
         if len(self.values_of_time) > 0 and not all(
-            key in self.values_of_time.columns for key in _required_values_of_time_keys
-        ):
-            raise ValueError(
-                f"Missing required columns in values_of_time.csv: {_required_values_of_time_keys}"
-            )
-
-        _required_resilience_curve_keys = [
-            "link_type_hazard_intensity",
-            "duration_steps",
-            "functionality_loss_ratio",
-        ]
+                key in self.values_of_time.columns for key in _required_values_of_time_keys):
+            raise ValueError(f"Missing required columns in values_of_time: {_required_values_of_time_keys}")
+
+        _required_resilience_curve_keys = ["link_type_hazard_intensity", "duration_steps", "functionality_loss_ratio"]
         if len(self.resilience_curve) > 0 and not all(
-            key in self.resilience_curve.columns
-            for key in _required_resilience_curve_keys
-        ):
-            raise ValueError(
-                f"Missing required columns in resilience_curve.csv: {_required_resilience_curve_keys}"
-            )
-
-<<<<<<< HEAD
+                key in self.resilience_curve.columns for key in _required_resilience_curve_keys):
+            raise ValueError(f"Missing required columns in resilience_curve: {_required_resilience_curve_keys}")
+
         if self.link_id not in self.intensities.columns and self.link_id not in self.intensities.index.name:
             raise Exception(f'''traffic_intensities_file and input graph do not have the same link_id.
         {self.link_id} is passed for feature ids of the graph''')
-=======
-    def _load_df_from_csv(
-        self,
-        csv_path: Path,
-        columns_to_interpret: list[str],
-        sep: str,
-    ) -> pd.DataFrame:
-        if csv_path is None or not csv_path.exists():
-            logging.warning("No `csv` file found at {}.".format(csv_path))
-            return pd.DataFrame()
-
-        _csv_dataframe = pd.read_csv(csv_path, sep=sep, on_bad_lines="skip")
-        if any(columns_to_interpret):
-            _csv_dataframe[columns_to_interpret] = _csv_dataframe[
-                columns_to_interpret
-            ].applymap(literal_eval)
-        return _csv_dataframe
->>>>>>> 7079034c
 
     def _load_gdf(self, gdf_path: Path) -> gpd.GeoDataFrame:
         """This method reads the dataframe created from a .csv"""
@@ -243,13 +158,8 @@
             ].item()
             # read and set the intensities
             _vot_dict[partofday_trip_purpose_intensity_name] = (
-<<<<<<< HEAD
                     self.intensities[partofday_trip_purpose_name] / self.hours_per_day
-=======
-                self.intensities[partofday_trip_purpose_name]
-                / 10
->>>>>>> 7079034c
-                # TODO: Make a new PR to support different time scales: here 10=10hours
+                    # TODO: Make a new PR to support different time scales: here 10=10hours
             )
         return dict(_vot_dict)
 
@@ -293,7 +203,6 @@
             left_index=True,
             right_index=True,
         )
-<<<<<<< HEAD
         vehicle_loss_hours = gpd.GeoDataFrame(vehicle_loss_hours_df, geometry="geometry", crs=criticality_analysis.crs)
         for event in events.columns.tolist():
             for _, vlh_row in vehicle_loss_hours.iterrows():
@@ -333,97 +242,32 @@
             occupancy_trip_type = float(self.vot_intensity_per_trip_collection[
                                             f"occupants_{trip_type}"
                                         ])
-            vlh_trip_type_event = self.duration_event * intensity_trip_type * occupancy_trip_type * self.production_loss_per_capita_per_hour
+            vlh_trip_type_event = (
+                    self.duration_event *
+                    intensity_trip_type *
+                    occupancy_trip_type *
+                    self.production_loss_per_capita_per_hour
+            )
             vehicle_loss_hours.loc[vlh_row.name, f"vlh_{trip_type}_{hazard_col_name}"] = vlh_trip_type_event
             vlh_total += vlh_trip_type_event
         vehicle_loss_hours.loc[vlh_row.name, f"vlh_{hazard_col_name}_total"] = vlh_total
-=======
-
-        if (
-            self.analysis_type == AnalysisIndirectEnum.MULTI_LINK_LOSSES
-        ):  # only useful for MULTI_LINK_LOSSES
-            vlh = pd.merge(
-                vlh,
-                self.criticality_data[["link_id"] + list(events.columns)],
-                left_index=True,
-                right_on="link_id",
-            )
-
-        # set vot values for trip_types
-
-        # for each link and for each event calculate vlh
-        for _, vlh_row in vlh.iterrows():
-            if self.analysis_type == AnalysisIndirectEnum.SINGLE_LINK_LOSSES:
-
-                row_hazard_range_list = (
-                    self.resilience_curve["link_type_hazard_intensity"]
-                    .str.extract(r"_(\d+\.\d+)_(\d+\.\d+)", expand=True)
-                    .apply(lambda x: "_".join(x), axis=1)
-                    .tolist()
-                )
-                for row_hazard_range in row_hazard_range_list:
-                    self._populate_vlh_df(
-                        vlh,
-                        row_hazard_range,
-                        vlh_row,
-                        performance_change,
-                        row_hazard_range,
-                    )
-
-            elif self.analysis_type == AnalysisIndirectEnum.MULTI_LINK_LOSSES:
-                for event in events:
-                    row_hazard_range = _get_range(vlh_row[event])
-                    self._populate_vlh_df(
-                        vlh, row_hazard_range, vlh_row, performance_change, event
-                    )
-
-            else:
-                raise ValueError(f"Invalid analysis type: {self.analysis_type}")
-
-        return vlh
-
-    def _populate_vlh_df(
-        self,
-        vlh: pd.DataFrame,
-        row_hazard_range: str,
-        vlh_row: pd.Series,
-        performance_change,
-        hazard_col_name: str,
-    ):
-
-        vlh_total = 0
-        _trip_types = [
-            "business",
-            "commute",
-            "freight",
-            "other",
-        ]  # TODO code smell: this should be either a Enum or read from csv (make a new PR)
->>>>>>> 7079034c
 
     def _populate_vehicle_loss_hour_df(self, vehicle_loss_hours: gpd.GeoDataFrame, row_hazard_range: str,
                                        vlh_row: pd.Series,
                                        performance_change: float, hazard_col_name: str):
 
-<<<<<<< HEAD
         vlh_total = 0
         link_type_hazard_range = (
             f"{vlh_row['link_type']}_{row_hazard_range}"
         )
-=======
-        link_type_hazard_range = f"{vlh_row['link_type']}_{row_hazard_range}"
->>>>>>> 7079034c
 
         # get stepwise recovery curve data
         relevant_curve = self.resilience_curve[
             self.resilience_curve["link_type_hazard_intensity"]
             == link_type_hazard_range
-<<<<<<< HEAD
             ]
         if relevant_curve.size == 0:
             raise Exception(f"""{link_type_hazard_range} was not found in the introduced resilience_curve""")
-=======
-        ]
->>>>>>> 7079034c
         duration_steps: list = relevant_curve["duration_steps"].item()
         functionality_loss_ratios: list = relevant_curve[
             "functionality_loss_ratio"
@@ -435,20 +279,12 @@
                 f"intensity_{self.part_of_day}_{trip_type}"
             ].loc[vlh_row.name]
 
-<<<<<<< HEAD
             vot_trip_type = float(self.vot_intensity_per_trip_collection[
                                       f"vot_{trip_type}"
                                   ])
-=======
-            vot_trip_type = _vot_intensity_per_trip_collection[f"vot_{trip_type}"]
->>>>>>> 7079034c
 
             vlh_trip_type_event = sum(
-                intensity_trip_type
-                * duration
-                * loss_ratio
-                * performance_change
-                * vot_trip_type
+                intensity_trip_type * duration * loss_ratio * performance_change * vot_trip_type
                 for duration, loss_ratio in zip(
                     duration_steps, functionality_loss_ratios
                 )
@@ -488,23 +324,10 @@
 
         return list(_link_types), list(_hazard_intensity_ranges)
 
-<<<<<<< HEAD
     def execute(self) -> gpd.GeoDataFrame:
-        criticality_analysis = SingleLinkRedundancy(
-            self.graph_file,
-            self.analysis,
-            self.input_path,
-            self.static_path,
-            self.output_path,
-            self.hazard_names,
-        ).execute()
+        criticality_analysis = SingleLinkRedundancy(self.analysis_input).execute()
         criticality_analysis.drop_duplicates(subset='ID', inplace=True)
 
         self.result = self.calculate_vehicle_loss_hours(criticality_analysis=criticality_analysis)
-=======
-    def execute(self) -> GeoDataFrame:
-        _gdf_in = self.graph_file_hazard.get_graph()
-        df = self.calculate_losses_from_table()
->>>>>>> 7079034c
 
         return self.result