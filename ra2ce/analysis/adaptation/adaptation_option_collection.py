--- conflicted
+++ resolved
@@ -128,8 +128,13 @@
         Returns:
             GeoDataFrame: The calculated impact of all adaptation options.
         """
-<<<<<<< HEAD
+        net_present_value_factor = self.get_net_present_value_factor()
+
         _benefit_gdf = GeoDataFrame()
+        for _option in self.all_options:
+            _benefit_gdf = _option.calculate_impact(
+                _benefit_gdf, net_present_value_factor
+            )
 
         # Calculate impact of reference option
         _benefit_gdf[
@@ -138,17 +143,12 @@
 
         # Calculate impact and benefit of adaptation options
         for _option in self.adaptation_options:
-            _benefit_gdf[f"{_option.id}_impact"] = _option.calculate_impact()
+            _benefit_gdf[f"{_option.id}_impact"] = _option.calculate_impact(
+                net_present_value_factor
+            )
             _benefit_gdf[f"{_option.id}_benefit"] = (
                 _benefit_gdf[f"{_option.id}_impact"]
                 - _benefit_gdf[f"{self.reference_option.id}_impact"]
-=======
-        net_present_value_factor = self.get_net_present_value_factor()
-
-        for _option in self.all_options:
-            benefit_graph = _option.calculate_impact(
-                benefit_graph, net_present_value_factor
->>>>>>> 9096b12f
             )
 
         return _benefit_gdf