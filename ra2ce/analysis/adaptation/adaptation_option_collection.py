"""
                    GNU GENERAL PUBLIC LICENSE
                      Version 3, 29 June 2007

    Risk Assessment and Adaptation for Critical Infrastructure (RA2CE).
    Copyright (C) 2023 Stichting Deltares

    This program is free software: you can redistribute it and/or modify
    it under the terms of the GNU General Public License as published by
    the Free Software Foundation, either version 3 of the License, or
    (at your option) any later version.

    This program is distributed in the hope that it will be useful,
    but WITHOUT ANY WARRANTY; without even the implied warranty of
    MERCHANTABILITY or FITNESS FOR A PARTICULAR PURPOSE.  See the
    GNU General Public License for more details.

    You should have received a copy of the GNU General Public License
    along with this program.  If not, see <http://www.gnu.org/licenses/>.
"""
from __future__ import annotations

from dataclasses import dataclass, field

from geopandas import GeoDataFrame

from ra2ce.analysis.adaptation.adaptation_option import AdaptationOption
from ra2ce.analysis.analysis_config_wrapper import AnalysisConfigWrapper


@dataclass
class AdaptationOptionCollection:
    """
    Collection of adaptation options with all their related properties.
    """

    discount_rate: float = 0.0
    time_horizon: float = 0.0
    climate_factor: float = 0.0
    initial_frequency: float = 0.0
    all_options: list[AdaptationOption] = field(default_factory=list)

    @property
    def reference_option(self) -> AdaptationOption:
        if not self.all_options:
            return None
        return self.all_options[0]

    @property
    def adaptation_options(self) -> list[AdaptationOption]:
        if len(self.all_options) < 2:
            return []
        return self.all_options[1:]

    @classmethod
    def from_config(
        cls,
        analysis_config: AnalysisConfigWrapper,
    ) -> AdaptationOptionCollection:
        """
        Classmethod to create a collection of adaptation options from an analysis configuration.

        Args:
            analysis_config (AnalysisConfigWrapper): Analysis config input

        Raises:
            ValueError: If no adaptation section is found in the analysis config data.

        Returns:
            AdaptationOptionCollection: The created collection of adaptation options.
        """
        if (
            analysis_config.config_data is None
            or analysis_config.config_data.adaptation is None
        ):
            raise ValueError("No adaptation section found in the analysis config data.")

        _collection = cls(
            discount_rate=analysis_config.config_data.adaptation.discount_rate,
            time_horizon=analysis_config.config_data.adaptation.time_horizon,
            climate_factor=analysis_config.config_data.adaptation.climate_factor,
            initial_frequency=analysis_config.config_data.adaptation.initial_frequency,
        )
        for _config_option in analysis_config.config_data.adaptation.adaptation_options:
            _collection.all_options.append(
                AdaptationOption.from_config(
                    analysis_config,
                    _config_option,
                )
            )

        return _collection

<<<<<<< HEAD
    def calculate_options_cost(self) -> dict[AdaptationOption, float]:
=======
    def calculate_options_unit_cost(self) -> dict[AdaptationOption, float]:
>>>>>>> 89707e34
        """
        Calculate the unit cost for all adaptation options.

        Returns:
            dict[AdaptationOption, float]: The calculated cost for all adaptation options.
        """
        return {
            _option: _option.calculate_unit_cost(
                self.time_horizon,
                self.discount_rate,
            )
            for _option in self.adaptation_options
        }

    def calculation_options_impact(self, benefit_graph: GeoDataFrame) -> GeoDataFrame:
        """
        Calculate the impact of all adaptation options (including the reference option).

        Args:
            benefit_graph (GeoDataFrame): The graph to which the impact of the adaptation options will be added.

        Returns:
            NetworkFile: The calculated impact of all adaptation options.
        """
        for _option in self.all_options:
            benefit_graph = _option.calculate_impact(benefit_graph)

        return benefit_graph<|MERGE_RESOLUTION|>--- conflicted
+++ resolved
@@ -91,11 +91,7 @@
 
         return _collection
 
-<<<<<<< HEAD
-    def calculate_options_cost(self) -> dict[AdaptationOption, float]:
-=======
     def calculate_options_unit_cost(self) -> dict[AdaptationOption, float]:
->>>>>>> 89707e34
         """
         Calculate the unit cost for all adaptation options.
 
