"""
                    GNU GENERAL PUBLIC LICENSE
                      Version 3, 29 June 2007

    Risk Assessment and Adaptation for Critical Infrastructure (RA2CE).
    Copyright (C) 2023 Stichting Deltares

    This program is free software: you can redistribute it and/or modify
    it under the terms of the GNU General Public License as published by
    the Free Software Foundation, either version 3 of the License, or
    (at your option) any later version.

    This program is distributed in the hope that it will be useful,
    but WITHOUT ANY WARRANTY; without even the implied warranty of
    MERCHANTABILITY or FITNESS FOR A PARTICULAR PURPOSE.  See the
    GNU General Public License for more details.

    You should have received a copy of the GNU General Public License
    along with this program.  If not, see <http://www.gnu.org/licenses/>.
"""
from __future__ import annotations

from dataclasses import asdict, dataclass

from geopandas import GeoDataFrame
from pandas import Series

from ra2ce.analysis.adaptation.adaptation_option_analysis import (
    AdaptationOptionAnalysis,
)
from ra2ce.analysis.analysis_config_data.analysis_config_data import (
    AnalysisSectionAdaptationOption,
)
from ra2ce.analysis.analysis_config_data.enums.analysis_damages_enum import (
    AnalysisDamagesEnum,
)
from ra2ce.analysis.analysis_config_wrapper import AnalysisConfigWrapper


@dataclass
class AdaptationOption:
    id: str
    name: str
    construction_cost: float
    construction_interval: float
    maintenance_cost: float
    maintenance_interval: float
    analyses: list[AdaptationOptionAnalysis]
    analysis_config: AnalysisConfigWrapper

    def __hash__(self) -> int:
        return hash(self.id)

    @classmethod
    def from_config(
        cls,
        analysis_config: AnalysisConfigWrapper,
        adaptation_option: AnalysisSectionAdaptationOption,
    ) -> AdaptationOption:
        """
        Classmethod to create an AdaptationOption from an analysis configuration and an adaptation option.

        Args:
            analysis_config (AnalysisConfigWrapper): Analysis config input
            adaptation_option (AnalysisSectionAdaptationOption): Adaptation option input

        Raises:
            ValueError: If damages and losses sections are not present in the analysis config data.

        Returns:
            AdaptationOption: The created adaptation option.
        """
        if (
            not analysis_config.config_data.damages_list
            or not analysis_config.config_data.losses_list
        ):
            raise ValueError(
                "Damages and losses sections are required to create an adaptation option."
            )

        # Create input for the analyses
        _analyses = [
            AdaptationOptionAnalysis.from_config(
                analysis_config=analysis_config,
                analysis_type=_analysis,
                option_id=adaptation_option.id,
            )
            for _analysis in [
                AnalysisDamagesEnum.DAMAGES,
                analysis_config.config_data.adaptation.losses_analysis,
            ]
        ]

        return cls(
            **asdict(adaptation_option),
            analyses=_analyses,
            analysis_config=analysis_config,
        )

    def calculate_unit_cost(self, time_horizon: float, discount_rate: float) -> float:
        """
        Calculate the net present value unit cost (per meter) of the adaptation option.

        Args:
            time_horizon (float): The total time horizon of the analysis.
            discount_rate (float): The discount rate to apply to the costs.

        Returns:
            float: The net present value unit cost of the adaptation option.
        """

<<<<<<< HEAD
        def calc_years(from_year: float, to_year: float, interval: float) -> range:
            return range(
                round(from_year),
                round(min(to_year, time_horizon)),
                round(interval),
            )

        def calc_cost(cost: float, year: float) -> float:
            return cost * (1 - discount_rate) ** year

        _constr_years = calc_years(
            0,
            time_horizon,
            self.construction_interval,
        )
        _lifetime_cost = 0.0
        for _constr_year in _constr_years:
            # Calculate the present value of the construction cost
            _lifetime_cost += calc_cost(self.construction_cost, _constr_year)

            # Calculate the present value of the maintenance cost
            _maint_years = calc_years(
                _constr_year + self.maintenance_interval,
                _constr_year + self.construction_interval,
                self.maintenance_interval,
            )
            for _maint_year in _maint_years:
                _lifetime_cost += calc_cost(self.maintenance_cost, _maint_year)

        return _lifetime_cost

    def calculate_impact(self) -> Series:
=======
        def is_constr_year(year: float) -> bool:
            if self.construction_interval == 0:
                return False
            return (round(year) % round(self.construction_interval)) == 0

        def is_maint_year(year: float) -> bool:
            if self.maintenance_interval == 0:
                return False
            if self.construction_interval > 0:
                # Take year relative to last construction year
                year = round(year) % round(self.construction_interval)
            return (year % round(self.maintenance_interval)) == 0

        def calculate_cost(year) -> float:
            if is_constr_year(year):
                _cost = self.construction_cost
            elif is_maint_year(year):
                _cost = self.maintenance_cost
            else:
                return 0.0
            return _cost / (1 + discount_rate) ** year

        return sum(calculate_cost(_year) for _year in range(0, round(time_horizon), 1))

    def calculate_impact(
        self, benefit_graph: GeoDataFrame, net_present_value_factor: float
    ) -> GeoDataFrame:
>>>>>>> 9096b12f
        """
        Calculate the impact of the adaptation option.

        Returns:
            Series: The impact of the adaptation option.
        """
        _result_gdf = GeoDataFrame()
        for _analysis in self.analyses:
<<<<<<< HEAD
            _result_gdf[_analysis.analysis_type] = _analysis.execute(
                self.analysis_config
            )

        # Calculate the impact (summing the results of the analyses)
        return _result_gdf.sum(axis=1)
=======
            _result_wrapper = _analysis.execute(self.analysis_config)
            # Assumes a single result.
            _analysis_result = _result_wrapper.results_collection[0].analysis_result
            _col = _analysis_result.filter(regex=_analysis.result_col).columns[0]
            benefit_graph[f"{self.id}_{_col}"] = _analysis_result[_col]

        # Calculate the impact (summing the damages and losses values)
        _option_cols = benefit_graph.filter(regex=f"{self.id}_").columns
        benefit_graph[f"{self.id}_impact"] = benefit_graph[_option_cols].sum(axis=1)

        # convert event impact into time-horizon impact
        benefit_graph[f"{self.id}_impact"] *= net_present_value_factor

        return benefit_graph
>>>>>>> 9096b12f
<|MERGE_RESOLUTION|>--- conflicted
+++ resolved
@@ -109,40 +109,6 @@
             float: The net present value unit cost of the adaptation option.
         """
 
-<<<<<<< HEAD
-        def calc_years(from_year: float, to_year: float, interval: float) -> range:
-            return range(
-                round(from_year),
-                round(min(to_year, time_horizon)),
-                round(interval),
-            )
-
-        def calc_cost(cost: float, year: float) -> float:
-            return cost * (1 - discount_rate) ** year
-
-        _constr_years = calc_years(
-            0,
-            time_horizon,
-            self.construction_interval,
-        )
-        _lifetime_cost = 0.0
-        for _constr_year in _constr_years:
-            # Calculate the present value of the construction cost
-            _lifetime_cost += calc_cost(self.construction_cost, _constr_year)
-
-            # Calculate the present value of the maintenance cost
-            _maint_years = calc_years(
-                _constr_year + self.maintenance_interval,
-                _constr_year + self.construction_interval,
-                self.maintenance_interval,
-            )
-            for _maint_year in _maint_years:
-                _lifetime_cost += calc_cost(self.maintenance_cost, _maint_year)
-
-        return _lifetime_cost
-
-    def calculate_impact(self) -> Series:
-=======
         def is_constr_year(year: float) -> bool:
             if self.construction_interval == 0:
                 return False
@@ -167,10 +133,7 @@
 
         return sum(calculate_cost(_year) for _year in range(0, round(time_horizon), 1))
 
-    def calculate_impact(
-        self, benefit_graph: GeoDataFrame, net_present_value_factor: float
-    ) -> GeoDataFrame:
->>>>>>> 9096b12f
+    def calculate_impact(self, net_present_value_factor: float) -> Series:
         """
         Calculate the impact of the adaptation option.
 
@@ -179,26 +142,9 @@
         """
         _result_gdf = GeoDataFrame()
         for _analysis in self.analyses:
-<<<<<<< HEAD
             _result_gdf[_analysis.analysis_type] = _analysis.execute(
                 self.analysis_config
             )
 
         # Calculate the impact (summing the results of the analyses)
-        return _result_gdf.sum(axis=1)
-=======
-            _result_wrapper = _analysis.execute(self.analysis_config)
-            # Assumes a single result.
-            _analysis_result = _result_wrapper.results_collection[0].analysis_result
-            _col = _analysis_result.filter(regex=_analysis.result_col).columns[0]
-            benefit_graph[f"{self.id}_{_col}"] = _analysis_result[_col]
-
-        # Calculate the impact (summing the damages and losses values)
-        _option_cols = benefit_graph.filter(regex=f"{self.id}_").columns
-        benefit_graph[f"{self.id}_impact"] = benefit_graph[_option_cols].sum(axis=1)
-
-        # convert event impact into time-horizon impact
-        benefit_graph[f"{self.id}_impact"] *= net_present_value_factor
-
-        return benefit_graph
->>>>>>> 9096b12f
+        return _result_gdf.sum(axis=1) * net_present_value_factor