--- conflicted
+++ resolved
@@ -33,9 +33,6 @@
 )
 from ra2ce.analysis.analysis_config_wrapper import AnalysisConfigWrapper
 from ra2ce.analysis.analysis_input_wrapper import AnalysisInputWrapper
-from ra2ce.analysis.analysis_result.analysis_result_wrapper_protocol import (
-    AnalysisResultWrapperProtocol,
-)
 from ra2ce.analysis.damages.damages import Damages
 from ra2ce.analysis.losses.losses_base import LossesBase
 from ra2ce.analysis.losses.multi_link_losses import MultiLinkLosses
@@ -127,13 +124,7 @@
             result_col=_result_col,
         )
 
-<<<<<<< HEAD
     def execute(self, analysis_config: AnalysisConfigWrapper) -> Series:
-=======
-    def execute(
-        self, analysis_config: AnalysisConfigWrapper
-    ) -> AnalysisResultWrapperProtocol:
->>>>>>> 9096b12f
         """
         Execute the analysis.
 
@@ -144,16 +135,11 @@
             Series: The relevant result column of the analysis.
         """
         if self.analysis_class == Damages:
-<<<<<<< HEAD
-            _result = self.analysis_class(self.analysis_input).execute()
+            _result_wrapper = self.analysis_class(self.analysis_input).execute()
         else:
-            _result = self.analysis_class(
+            _result_wrapper = self.analysis_class(
                 self.analysis_input, analysis_config
             ).execute()
-        return _result.filter(regex=self.result_col).iloc[:, 0]
-=======
-            return self.analysis_class(
-                self.analysis_input, analysis_config.graph_files.base_graph_hazard.graph
-            ).execute()
-        return self.analysis_class(self.analysis_input, analysis_config).execute()
->>>>>>> 9096b12f
+        return _result_wrapper.get_single_result.filter(regex=self.result_col).iloc[
+            :, 0
+        ]