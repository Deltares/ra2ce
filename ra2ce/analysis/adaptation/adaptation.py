--- conflicted
+++ resolved
@@ -68,7 +68,6 @@
         Returns:
             GeoDataFrame: The result of the adaptation analysis.
         """
-<<<<<<< HEAD
         _cost_gdf = self.run_cost()
         _benefit_gdf = self.run_benefit()
 
@@ -79,14 +78,9 @@
     def run_cost(self) -> GeoDataFrame:
         """
         Calculate the link cost for all adaptation options.
-=======
-        return self.generate_result_wrapper(self.calculate_bc_ratio())
 
-    def run_cost(self) -> GeoDataFrame:
-        """
-        Calculate the unit cost for all adaptation options.
->>>>>>> 9096b12f
-
+        Returns:
+            GeoDataFrame: The result of the cost calculation.
         Returns:
             GeoDataFrame: The result of the cost calculation.
         """
