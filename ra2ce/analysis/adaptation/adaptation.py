"""
                    GNU GENERAL PUBLIC LICENSE
                      Version 3, 29 June 2007

    Risk Assessment and Adaptation for Critical Infrastructure (RA2CE).
    Copyright (C) 2023 Stichting Deltares

    This program is free software: you can redistribute it and/or modify
    it under the terms of the GNU General Public License as published by
    the Free Software Foundation, either version 3 of the License, or
    (at your option) any later version.

    This program is distributed in the hope that it will be useful,
    but WITHOUT ANY WARRANTY; without even the implied warranty of
    MERCHANTABILITY or FITNESS FOR A PARTICULAR PURPOSE.  See the
    GNU General Public License for more details.

    You should have received a copy of the GNU General Public License
    along with this program.  If not, see <http://www.gnu.org/licenses/>.
"""
from copy import deepcopy
from pathlib import Path

from geopandas import GeoDataFrame

from ra2ce.analysis.adaptation.adaptation_option_collection import (
    AdaptationOptionCollection,
)
from ra2ce.analysis.analysis_config_data.analysis_config_data import (
    AnalysisSectionAdaptation,
)
from ra2ce.analysis.analysis_config_wrapper import AnalysisConfigWrapper
from ra2ce.analysis.analysis_input_wrapper import AnalysisInputWrapper
from ra2ce.analysis.damages.analysis_damages_protocol import AnalysisDamagesProtocol
from ra2ce.network.graph_files.network_file import NetworkFile


class Adaptation(AnalysisDamagesProtocol):
    """
    Execute the adaptation analysis.
    For each adaptation option a damages and losses analysis is executed.
    """

    analysis: AnalysisSectionAdaptation
    graph_file: NetworkFile
    input_path: Path
    output_path: Path
    adaptation_collection: AdaptationOptionCollection

    # TODO: add the proper protocol for the adaptation analysis.
    def __init__(
        self,
        analysis_input: AnalysisInputWrapper,
        analysis_config: AnalysisConfigWrapper,
    ):
        self.analysis = analysis_input.analysis
        self.graph_file = analysis_input.graph_file
        self.graph_file_hazard = analysis_input.graph_file_hazard
        self.adaptation_collection = AdaptationOptionCollection.from_config(
            analysis_config
        )

    def execute(self) -> GeoDataFrame:
        """
        Run the adaptation analysis.

        Returns:
            GeoDataFrame: The result of the adaptation analysis.
        """
        return self.calculate_bc_ratio()

    def run_cost(self) -> GeoDataFrame:
        """
<<<<<<< HEAD
        Calculate the link cost for all adaptation options.
=======
        Calculate the unit cost for all adaptation options.
>>>>>>> 24046faa

        Returns:
            GeoDataFrame: The result of the cost calculation.
        """
        _cost_gdf = deepcopy(self.graph_file.get_graph())

        for (
            _option,
            _cost,
<<<<<<< HEAD
        ) in self.adaptation_collection.calculate_options_unit_cost().items():
            _cost_gdf[f"{_option.id}_cost"] = _cost_gdf.apply(
                lambda x, cost=_cost: x["length"] * cost, axis=1
            )
=======
        ) in self.adaptation_collection.calculate_options_cost().items():
            _cost_gdf[f"{_option.id}_cost"] = _cost

        # TODO: calculate link cost instead of unit cost
>>>>>>> 24046faa

        return _cost_gdf

    def run_benefit(self) -> GeoDataFrame:
        """
        Calculate the benefit for all adaptation options.

        Returns:
            GeoDataFrame: The result of the benefit calculation.
        """
        _benefit_gdf = deepcopy(self.graph_file.get_graph())

        return self.adaptation_collection.calculation_options_impact(_benefit_gdf)

    def calculate_bc_ratio(self) -> GeoDataFrame:
        """
        Calculate the benefit-cost ratio for all adaptation options.

        Returns:
            GeoDataFrame: The result of the benefit-cost ratio calculation.
        """
        _cost_gdf = self.run_cost()
        _benefit_gdf = self.run_benefit()

        # TODO: apply economic discounting
        # TODO: calculate B/C ratio
        # TODO: apply overlay

        return _cost_gdf<|MERGE_RESOLUTION|>--- conflicted
+++ resolved
@@ -71,31 +71,24 @@
 
     def run_cost(self) -> GeoDataFrame:
         """
-<<<<<<< HEAD
-        Calculate the link cost for all adaptation options.
-=======
-        Calculate the unit cost for all adaptation options.
->>>>>>> 24046faa
+        <<<<<<< HEAD
+                Calculate the link cost for all adaptation options.
+        =======
+                Calculate the unit cost for all adaptation options.
+        >>>>>>> master
 
-        Returns:
-            GeoDataFrame: The result of the cost calculation.
+                Returns:
+                    GeoDataFrame: The result of the cost calculation.
         """
         _cost_gdf = deepcopy(self.graph_file.get_graph())
 
         for (
             _option,
             _cost,
-<<<<<<< HEAD
         ) in self.adaptation_collection.calculate_options_unit_cost().items():
             _cost_gdf[f"{_option.id}_cost"] = _cost_gdf.apply(
                 lambda x, cost=_cost: x["length"] * cost, axis=1
             )
-=======
-        ) in self.adaptation_collection.calculate_options_cost().items():
-            _cost_gdf[f"{_option.id}_cost"] = _cost
-
-        # TODO: calculate link cost instead of unit cost
->>>>>>> 24046faa
 
         return _cost_gdf
 
