--- conflicted
+++ resolved
@@ -71,12 +71,6 @@
 
     def run_cost(self) -> GeoDataFrame:
         """
-<<<<<<< HEAD
-        Calculate the unit cost for all adaptation options.
-
-        Returns:
-            GeoDataFrame: The result of the cost calculation.
-=======
         <<<<<<< HEAD
                 Calculate the link cost for all adaptation options.
         =======
@@ -85,24 +79,16 @@
 
                 Returns:
                     GeoDataFrame: The result of the cost calculation.
->>>>>>> 89707e34
         """
         _cost_gdf = deepcopy(self.graph_file.get_graph())
 
         for (
             _option,
             _cost,
-<<<<<<< HEAD
-        ) in self.adaptation_collection.calculate_options_cost().items():
-            _cost_gdf[f"{_option.id}_cost"] = _cost
-
-        # TODO: calculate link cost instead of unit cost
-=======
         ) in self.adaptation_collection.calculate_options_unit_cost().items():
             _cost_gdf[f"{_option.id}_cost"] = _cost_gdf.apply(
                 lambda x, cost=_cost: x["length"] * cost, axis=1
             )
->>>>>>> 89707e34
 
         return _cost_gdf
 
