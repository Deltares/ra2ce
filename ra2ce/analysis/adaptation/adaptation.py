"""
                    GNU GENERAL PUBLIC LICENSE
                      Version 3, 29 June 2007

    Risk Assessment and Adaptation for Critical Infrastructure (RA2CE).
    Copyright (C) 2023 Stichting Deltares

    This program is free software: you can redistribute it and/or modify
    it under the terms of the GNU General Public License as published by
    the Free Software Foundation, either version 3 of the License, or
    (at your option) any later version.

    This program is distributed in the hope that it will be useful,
    but WITHOUT ANY WARRANTY; without even the implied warranty of
    MERCHANTABILITY or FITNESS FOR A PARTICULAR PURPOSE.  See the
    GNU General Public License for more details.

    You should have received a copy of the GNU General Public License
    along with this program.  If not, see <http://www.gnu.org/licenses/>.
"""
from copy import deepcopy
from pathlib import Path

from geopandas import GeoDataFrame

from ra2ce.analysis.adaptation.adaptation_option_collection import (
    AdaptationOptionCollection,
)
from ra2ce.analysis.analysis_config_data.analysis_config_data import (
    AnalysisSectionAdaptation,
)
from ra2ce.analysis.analysis_config_wrapper import AnalysisConfigWrapper
from ra2ce.analysis.analysis_input_wrapper import AnalysisInputWrapper
from ra2ce.analysis.damages.analysis_damages_protocol import AnalysisDamagesProtocol
from ra2ce.network.graph_files.network_file import NetworkFile


class Adaptation(AnalysisDamagesProtocol):
    """
    Execute the adaptation analysis.
    For each adaptation option a damages and losses analysis is executed.
    """

    analysis: AnalysisSectionAdaptation
    graph_file: NetworkFile
    input_path: Path
    output_path: Path
    adaptation_collection: AdaptationOptionCollection

    # TODO: add the proper protocol for the adaptation analysis.
    def __init__(
        self,
        analysis_input: AnalysisInputWrapper,
        analysis_config: AnalysisConfigWrapper,
    ):
        self.analysis = analysis_input.analysis
        self.graph_file = analysis_input.graph_file
        self.graph_file_hazard = analysis_input.graph_file_hazard
        self.adaptation_collection = AdaptationOptionCollection.from_config(
            analysis_config
        )

    def execute(self) -> GeoDataFrame:
        """
        Run the adaptation analysis.

        Returns:
            GeoDataFrame: The result of the adaptation analysis.
        """
        return self.calculate_bc_ratio()

    def run_cost(self) -> GeoDataFrame:
        """
<<<<<<< HEAD
        Calculate the link cost for all adaptation options.
=======
        Calculate the unit cost for all adaptation options.

        Returns:
            GeoDataFrame: The result of the cost calculation.
>>>>>>> 4bad4221
        """
        _cost_gdf = deepcopy(self.graph_file.get_graph())

        for (
            _option,
            _cost,
        ) in self.adaptation_collection.calculate_options_unit_cost().items():
            _cost_gdf[f"{_option.id}_cost"] = _cost_gdf.apply(
                lambda x, cost=_cost: x["length"] * cost, axis=1
            )

        return _cost_gdf

    def run_benefit(self) -> GeoDataFrame:
        """
        Calculate the benefit for all adaptation options.

        Returns:
            GeoDataFrame: The result of the benefit calculation.
        """
        _benefit_gdf = deepcopy(self.graph_file.get_graph())

        return self.adaptation_collection.calculation_options_impact(_benefit_gdf)

    def calculate_bc_ratio(self) -> GeoDataFrame:
        """
        Calculate the benefit-cost ratio for all adaptation options.

        Returns:
            GeoDataFrame: The result of the benefit-cost ratio calculation.
        """
        _cost_gdf = self.run_cost()
        _benefit_gdf = self.run_benefit()

        # TODO: apply economic discounting
        # TODO: calculate B/C ratio
        # TODO: apply overlay

        return _cost_gdf<|MERGE_RESOLUTION|>--- conflicted
+++ resolved
@@ -71,14 +71,10 @@
 
     def run_cost(self) -> GeoDataFrame:
         """
-<<<<<<< HEAD
         Calculate the link cost for all adaptation options.
-=======
-        Calculate the unit cost for all adaptation options.
 
         Returns:
             GeoDataFrame: The result of the cost calculation.
->>>>>>> 4bad4221
         """
         _cost_gdf = deepcopy(self.graph_file.get_graph())
 
