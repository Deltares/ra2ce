"""
                    GNU GENERAL PUBLIC LICENSE
                      Version 3, 29 June 2007

    Risk Assessment and Adaptation for Critical Infrastructure (RA2CE).
    Copyright (C) 2023 Stichting Deltares

    This program is free software: you can redistribute it and/or modify
    it under the terms of the GNU General Public License as published by
    the Free Software Foundation, either version 3 of the License, or
    (at your option) any later version.

    This program is distributed in the hope that it will be useful,
    but WITHOUT ANY WARRANTY; without even the implied warranty of
    MERCHANTABILITY or FITNESS FOR A PARTICULAR PURPOSE.  See the
    GNU General Public License for more details.

    You should have received a copy of the GNU General Public License
    along with this program.  If not, see <http://www.gnu.org/licenses/>.
"""

from __future__ import annotations

import math
from dataclasses import dataclass, field
from pathlib import Path
from typing import Optional

from ra2ce.analysis.analysis_config_data.enums.analysis_damages_enum import (
    AnalysisDamagesEnum,
)
from ra2ce.analysis.analysis_config_data.enums.analysis_enum import AnalysisEnum
from ra2ce.analysis.analysis_config_data.enums.analysis_losses_enum import (
    AnalysisLossesEnum,
)
from ra2ce.analysis.analysis_config_data.enums.damage_curve_enum import DamageCurveEnum
from ra2ce.analysis.analysis_config_data.enums.event_type_enum import EventTypeEnum
from ra2ce.analysis.analysis_config_data.enums.loss_type_enum import LossTypeEnum
from ra2ce.analysis.analysis_config_data.enums.risk_calculation_mode_enum import (
    RiskCalculationModeEnum,
)
from ra2ce.analysis.analysis_config_data.enums.traffic_period_enum import (
    TrafficPeriodEnum,
)
from ra2ce.analysis.analysis_config_data.enums.trip_purpose_enum import TripPurposeEnum
from ra2ce.analysis.analysis_config_data.enums.weighing_enum import WeighingEnum
from ra2ce.common.configuration.config_data_protocol import ConfigDataProtocol
from ra2ce.network.network_config_data.enums.aggregate_wl_enum import AggregateWlEnum
from ra2ce.network.network_config_data.network_config_data import (
    NetworkSection,
    OriginsDestinationsSection,
)

LossesAnalysisNameList: list[str] = list(
    map(str, AnalysisLossesEnum.list_valid_options())
)
DamagesAnalysisNameList: list[str] = list(
    map(str, AnalysisDamagesEnum.list_valid_options())
)


@dataclass
class ProjectSection:
    """
    Reflects all possible settings that a project section might contain.
    """

    name: str = ""


@dataclass
class AnalysisSectionBase:
    """
    Reflects all common settings that damages and losses analysis sections might contain.
    """

    name: str = ""
    save_gpkg: bool = False
    save_csv: bool = False


@dataclass
class AnalysisSectionLosses(AnalysisSectionBase):
    """
    Reflects all possible settings that a losses analysis section might contain.
    """

    analysis: AnalysisLossesEnum = field(
        default_factory=lambda: AnalysisLossesEnum.INVALID
    )
    # general
    weighing: WeighingEnum = field(default_factory=lambda: WeighingEnum.NONE)
    loss_per_distance: str = ""
    loss_type: LossTypeEnum = field(default_factory=lambda: LossTypeEnum.NONE)
    disruption_per_category: str = ""
    # losses
    traffic_cols: list[str] = field(default_factory=list)
    production_loss_per_capita_per_hour: float = math.nan
    traffic_period: TrafficPeriodEnum = field(
        default_factory=lambda: TrafficPeriodEnum.DAY
    )
    hours_per_traffic_period: int = 0
    performance: str = "diff_time"  # "diff_time" or "diff_length" relates to the used criticality metric
    trip_purposes: list[TripPurposeEnum] = field(
        default_factory=lambda: [TripPurposeEnum.NONE]
    )
    resilience_curves_file: Optional[Path] = None
    traffic_intensities_file: Optional[Path] = None
    values_of_time_file: Optional[Path] = None
    # the redundancy analysis) and the intensities
    # accessibility analyses
    threshold: float = 0.0
    threshold_destinations: float = math.nan
    uniform_duration: float = math.nan
    gdp_percapita: float = math.nan
    equity_weight: str = ""
    calculate_route_without_disruption: bool = False
    buffer_meters: float = math.nan
    threshold_locations: float = math.nan
    category_field_name: str = ""
    save_traffic: bool = False

    # risk or estimated annual losses related
    event_type: EventTypeEnum = field(default_factory=lambda: EventTypeEnum.NONE)
    risk_calculation_mode: RiskCalculationModeEnum = field(
        default_factory=lambda: RiskCalculationModeEnum.NONE
    )
    risk_calculation_year: int = 0


@dataclass
class AnalysisSectionDamages(AnalysisSectionBase):
    """
    Reflects all possible settings that a damages analysis section might contain.
    """

    analysis: AnalysisDamagesEnum = field(
        default_factory=lambda: AnalysisDamagesEnum.INVALID
    )
    # road damage
    representative_damage_percentage: float = 100
    event_type: EventTypeEnum = field(default_factory=lambda: EventTypeEnum.NONE)
    damage_curve: DamageCurveEnum = field(
        default_factory=lambda: DamageCurveEnum.INVALID
    )
    risk_calculation_mode: RiskCalculationModeEnum = field(
        default_factory=lambda: RiskCalculationModeEnum.NONE
    )
    risk_calculation_year: int = 0
    create_table: bool = False
    file_name: Optional[Path] = None


@dataclass
class AnalysisSectionAdaptation(AnalysisSectionBase):
    """
    Reflects all possible settings that an adaptation analysis section might contain.
    """

    analysis: AnalysisEnum = AnalysisEnum.ADAPTATION
    losses_analysis: AnalysisLossesEnum = AnalysisLossesEnum.SINGLE_LINK_LOSSES
    discount_rate: float = 0.0
    time_horizon: float = 0.0
    vat: float = 0.0
    climate_factor: float = 0.0
    initial_frequency: float = 0.0
<<<<<<< HEAD
=======
    # The option to not implement any adaptation measure
    no_adaptation_option: AnalysisSectionAdaptationOption = field(
        default_factory=lambda: AnalysisSectionAdaptationOption()
    )
>>>>>>> 05d6811d
    adaptation_options: list[AnalysisSectionAdaptationOption] = field(
        default_factory=list
    )


@dataclass
class AnalysisSectionAdaptationOption:
    """
    Reflects all possible settings that an adaptation option might contain.
    The id should be unique and is used to determine the location of the input and output files.
    """

    id: str = ""
    name: str = ""
    construction_cost: float = 0.0
    maintenance_interval: float = math.inf
    maintenance_cost: float = 0.0


@dataclass
class AnalysisConfigData(ConfigDataProtocol):
    """
    Reflects all config data from analysis.ini with defaults set.
    Additionally, some attributes from the network config are added for completeness (files, origins_destinations, network, hazard_names)
    """

    root_path: Optional[Path] = None
    input_path: Optional[Path] = None
    output_path: Optional[Path] = None
    static_path: Optional[Path] = None
    project: ProjectSection = field(default_factory=ProjectSection)
    analyses: list[AnalysisSectionBase] = field(default_factory=list)
    origins_destinations: Optional[OriginsDestinationsSection] = field(
        default_factory=OriginsDestinationsSection
    )
    network: NetworkSection = field(default_factory=NetworkSection)
    aggregate_wl: AggregateWlEnum = field(default_factory=lambda: AggregateWlEnum.NONE)
    hazard_names: list[str] = field(default_factory=list)

    @property
    def damages_list(self) -> list[AnalysisSectionDamages]:
        """
        Get all damages analyses from config.

        Returns:
            list[AnalysisSectionDamages]: List of all damages analyses.
        """
        return list(
            filter(lambda x: isinstance(x, AnalysisSectionDamages), self.analyses)
        )

    @property
    def losses_list(self) -> list[AnalysisSectionLosses]:
        """
        Get all losses analyses from config.

        Returns:
            list[AnalysisSectionLosses]: List of all losses analyses.
        """
        return list(
            filter(lambda x: isinstance(x, AnalysisSectionLosses), self.analyses)
        )

    @property
<<<<<<< HEAD
    def adaptation(self) -> AnalysisSectionAdaptation | None:
=======
    def adaptation(self) -> AnalysisSectionAdaptation:
>>>>>>> 05d6811d
        """
        Get the adaptation analysis from config.

        Returns:
            AnalysisSectionAdaptation: Adaptation analysis.
        """
        return next(
<<<<<<< HEAD
            filter(lambda x: isinstance(x, AnalysisSectionAdaptation), self.analyses),
            None,
        )

    def get_analysis(
        self, analysis: AnalysisEnum | AnalysisDamagesEnum | AnalysisLossesEnum
    ) -> AnalysisSectionBase | None:
        """
        Get a certain analysis from config.

        Returns:
            AnalysisSectionBase: The analysis.
        """
        return next(filter(lambda x: x.analysis == analysis, self.analyses), None)

=======
            filter(lambda x: isinstance(x, AnalysisSectionAdaptation), self.analyses)
        )

>>>>>>> 05d6811d
    @staticmethod
    def get_data_output(ini_file: Path) -> Path:
        return ini_file.parent.joinpath("output")<|MERGE_RESOLUTION|>--- conflicted
+++ resolved
@@ -164,13 +164,6 @@
     vat: float = 0.0
     climate_factor: float = 0.0
     initial_frequency: float = 0.0
-<<<<<<< HEAD
-=======
-    # The option to not implement any adaptation measure
-    no_adaptation_option: AnalysisSectionAdaptationOption = field(
-        default_factory=lambda: AnalysisSectionAdaptationOption()
-    )
->>>>>>> 05d6811d
     adaptation_options: list[AnalysisSectionAdaptationOption] = field(
         default_factory=list
     )
@@ -235,11 +228,7 @@
         )
 
     @property
-<<<<<<< HEAD
     def adaptation(self) -> AnalysisSectionAdaptation | None:
-=======
-    def adaptation(self) -> AnalysisSectionAdaptation:
->>>>>>> 05d6811d
         """
         Get the adaptation analysis from config.
 
@@ -247,7 +236,6 @@
             AnalysisSectionAdaptation: Adaptation analysis.
         """
         return next(
-<<<<<<< HEAD
             filter(lambda x: isinstance(x, AnalysisSectionAdaptation), self.analyses),
             None,
         )
@@ -263,11 +251,6 @@
         """
         return next(filter(lambda x: x.analysis == analysis, self.analyses), None)
 
-=======
-            filter(lambda x: isinstance(x, AnalysisSectionAdaptation), self.analyses)
-        )
-
->>>>>>> 05d6811d
     @staticmethod
     def get_data_output(ini_file: Path) -> Path:
         return ini_file.parent.joinpath("output")