"""
                    GNU GENERAL PUBLIC LICENSE
                      Version 3, 29 June 2007

    Risk Assessment and Adaptation for Critical Infrastructure (RA2CE).
    Copyright (C) 2023 Stichting Deltares

    This program is free software: you can redistribute it and/or modify
    it under the terms of the GNU General Public License as published by
    the Free Software Foundation, either version 3 of the License, or
    (at your option) any later version.

    This program is distributed in the hope that it will be useful,
    but WITHOUT ANY WARRANTY; without even the implied warranty of
    MERCHANTABILITY or FITNESS FOR A PARTICULAR PURPOSE.  See the
    GNU General Public License for more details.

    You should have received a copy of the GNU General Public License
    along with this program.  If not, see <http://www.gnu.org/licenses/>.
"""

from __future__ import annotations

import math
from dataclasses import dataclass, field
from pathlib import Path
from typing import Optional

from ra2ce.analysis.analysis_config_data.enums.analysis_damages_enum import (
    AnalysisDamagesEnum,
)
from ra2ce.analysis.analysis_config_data.enums.analysis_losses_enum import (
    AnalysisLossesEnum,
)
from ra2ce.analysis.analysis_config_data.enums.damage_curve_enum import DamageCurveEnum
from ra2ce.analysis.analysis_config_data.enums.event_type_enum import EventTypeEnum
from ra2ce.analysis.analysis_config_data.enums.loss_type_enum import LossTypeEnum
from ra2ce.analysis.analysis_config_data.enums.risk_calculation_mode_enum import (
    RiskCalculationModeEnum,
)
from ra2ce.analysis.analysis_config_data.enums.trip_purposes import TripPurposeEnum
from ra2ce.analysis.analysis_config_data.enums.weighing_enum import WeighingEnum
from ra2ce.common.configuration.config_data_protocol import ConfigDataProtocol
from ra2ce.network.network_config_data.enums.aggregate_wl_enum import AggregateWlEnum
from ra2ce.network.network_config_data.enums.part_of_day_enum import PartOfDayEnum
from ra2ce.network.network_config_data.network_config_data import (
    NetworkSection,
    OriginsDestinationsSection,
)

LossesAnalysisNameList: list[str] = list(
    map(str, AnalysisLossesEnum.list_valid_options())
)
DamagesAnalysisNameList: list[str] = list(
    map(str, AnalysisDamagesEnum.list_valid_options())
)


@dataclass
class ProjectSection:
    """
    Reflects all possible settings that a project section might contain.
    """

    name: str = ""


@dataclass
class AnalysisSectionBase:
    """
    Reflects all common settings that damages and losses analysis sections might contain.
    """

    name: str = ""
    save_gpkg: bool = False
    save_csv: bool = False


@dataclass
class AnalysisSectionLosses(AnalysisSectionBase):
    """
    Reflects all possible settings that a losses analysis section might contain.
    """

    analysis: AnalysisLossesEnum = field(
        default_factory=lambda: AnalysisLossesEnum.INVALID
    )
    # general
    weighing: WeighingEnum = field(default_factory=lambda: WeighingEnum.NONE)
    loss_per_distance: str = ""
    loss_type: LossTypeEnum = field(default_factory=lambda: LossTypeEnum.NONE)
    disruption_per_category: str = ""
    # losses
    traffic_cols: list[str] = field(default_factory=list)
    duration_event: float = (
        math.nan
    )  # TODO remove the deprecated attribute that have been replaced by csv
    production_loss_per_capita_per_day: float = math.nan
    part_of_day: PartOfDayEnum = field(default_factory=lambda: PartOfDayEnum.DAY)
    performance: str = "diff_time"  # "diff_time" or "diff_length" relates to the used criticality metric
    hours_per_day: float = 24
    trip_purposes: list[TripPurposeEnum] = field(
        default_factory=lambda: [TripPurposeEnum.NONE]
    )
    resilience_curve_file: Optional[Path] = None
    traffic_intensities_file: Optional[Path] = None
    values_of_time_file: Optional[Path] = None
    # the redundancy analysis) and the intensities
    # accessibility analyses
    aggregate_wl: AggregateWlEnum = field(default_factory=lambda: AggregateWlEnum.NONE)
    threshold: float = 0.0
    threshold_destinations: float = math.nan
    uniform_duration: float = math.nan
    gdp_percapita: float = math.nan
    equity_weight: str = ""
    calculate_route_without_disruption: bool = False
    buffer_meters: float = math.nan
    threshold_locations: float = math.nan
    category_field_name: str = ""
    save_traffic: bool = False


@dataclass
class AnalysisSectionDamages(AnalysisSectionBase):
    """
    Reflects all possible settings that a damages analysis section might contain.
    """

    analysis: AnalysisDamagesEnum = field(
        default_factory=lambda: AnalysisDamagesEnum.INVALID
    )
    # adaptation/effectiveness measures
    return_period: float = math.nan
    repair_costs: float = math.nan
    evaluation_period: float = math.nan
    interest_rate: float = math.nan
    climate_factor: float = math.nan
    climate_period: float = math.nan
    # road damage
    representative_damage_percentile: float = 100
    event_type: EventTypeEnum = field(default_factory=lambda: EventTypeEnum.INVALID)
    damage_curve: DamageCurveEnum = field(
        default_factory=lambda: DamageCurveEnum.INVALID
    )
    risk_calculation_mode: RiskCalculationModeEnum = field(
        default_factory=lambda: RiskCalculationModeEnum.NONE
    )
    risk_calculation_year: int = 0
    create_table: bool = False
    file_name: Optional[Path] = None


@dataclass
class AnalysisConfigData(ConfigDataProtocol):
    """
    Reflects all config data from analysis.ini with defaults set.
    Additionally, some attributes from the network config are added for completeness (files, origins_destinations, network, hazard_names)
    """

    root_path: Optional[Path] = None
    input_path: Optional[Path] = None
    output_path: Optional[Path] = None
    static_path: Optional[Path] = None
    project: ProjectSection = field(default_factory=ProjectSection)
    analyses: list[AnalysisSectionBase] = field(default_factory=list)
    origins_destinations: Optional[OriginsDestinationsSection] = field(
        default_factory=OriginsDestinationsSection
    )
    network: NetworkSection = field(default_factory=NetworkSection)
    hazard_names: list[str] = field(default_factory=list)

    @property
<<<<<<< HEAD
    def damages(self) -> list[AnalysisSectionDamages]:
=======
    def damages_list(self) -> list[AnalysisSectionDamages]:
>>>>>>> 15738462
        """
        Get all damages analyses from config.

        Returns:
            list[AnalysisSectionDamages]: List of all damages analyses.
        """
        return list(
            filter(lambda x: isinstance(x, AnalysisSectionDamages), self.analyses)
        )

    @property
<<<<<<< HEAD
    def losses(self) -> list[AnalysisSectionLosses]:
=======
    def losses_list(self) -> list[AnalysisSectionLosses]:
>>>>>>> 15738462
        """
        Get all losses analyses from config.

        Returns:
            list[AnalysisSectionLosses]: List of all losses analyses.
        """
        return list(
            filter(lambda x: isinstance(x, AnalysisSectionLosses), self.analyses)
        )

    @staticmethod
    def get_data_output(ini_file: Path) -> Path:
        return ini_file.parent.joinpath("output")<|MERGE_RESOLUTION|>--- conflicted
+++ resolved
@@ -170,11 +170,7 @@
     hazard_names: list[str] = field(default_factory=list)
 
     @property
-<<<<<<< HEAD
-    def damages(self) -> list[AnalysisSectionDamages]:
-=======
     def damages_list(self) -> list[AnalysisSectionDamages]:
->>>>>>> 15738462
         """
         Get all damages analyses from config.
 
@@ -186,11 +182,7 @@
         )
 
     @property
-<<<<<<< HEAD
-    def losses(self) -> list[AnalysisSectionLosses]:
-=======
     def losses_list(self) -> list[AnalysisSectionLosses]:
->>>>>>> 15738462
         """
         Get all losses analyses from config.
 
