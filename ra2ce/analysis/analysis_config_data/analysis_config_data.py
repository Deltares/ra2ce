"""
                    GNU GENERAL PUBLIC LICENSE
                      Version 3, 29 June 2007

    Risk Assessment and Adaptation for Critical Infrastructure (RA2CE).
    Copyright (C) 2023 Stichting Deltares

    This program is free software: you can redistribute it and/or modify
    it under the terms of the GNU General Public License as published by
    the Free Software Foundation, either version 3 of the License, or
    (at your option) any later version.

    This program is distributed in the hope that it will be useful,
    but WITHOUT ANY WARRANTY; without even the implied warranty of
    MERCHANTABILITY or FITNESS FOR A PARTICULAR PURPOSE.  See the
    GNU General Public License for more details.

    You should have received a copy of the GNU General Public License
    along with this program.  If not, see <http://www.gnu.org/licenses/>.
"""

from __future__ import annotations

import math
from dataclasses import dataclass, field
from pathlib import Path
from typing import Optional

from ra2ce.analysis.analysis_config_data.enums.analysis_damages_enum import (
    AnalysisDamagesEnum,
)
from ra2ce.analysis.analysis_config_data.enums.analysis_enum import AnalysisEnum
from ra2ce.analysis.analysis_config_data.enums.analysis_losses_enum import (
    AnalysisLossesEnum,
)
from ra2ce.analysis.analysis_config_data.enums.damage_curve_enum import DamageCurveEnum
from ra2ce.analysis.analysis_config_data.enums.event_type_enum import EventTypeEnum
from ra2ce.analysis.analysis_config_data.enums.risk_calculation_mode_enum import (
    RiskCalculationModeEnum,
)
from ra2ce.analysis.analysis_config_data.enums.traffic_period_enum import (
    TrafficPeriodEnum,
)
from ra2ce.analysis.analysis_config_data.enums.trip_purpose_enum import TripPurposeEnum
from ra2ce.analysis.analysis_config_data.enums.weighing_enum import WeighingEnum
from ra2ce.common.configuration.config_data_protocol import ConfigDataProtocol
from ra2ce.network.network_config_data.enums.aggregate_wl_enum import AggregateWlEnum
from ra2ce.network.network_config_data.network_config_data import (
    NetworkSection,
    OriginsDestinationsSection,
)

LossesAnalysisNameList: list[str] = list(
    map(str, AnalysisLossesEnum.list_valid_options())
)
DamagesAnalysisNameList: list[str] = list(
    map(str, AnalysisDamagesEnum.list_valid_options())
)


@dataclass
class ProjectSection:
    """
    Reflects all possible settings that a project section might contain.
    """

    name: str = ""


@dataclass
class AnalysisSectionBase:
    """
    Reflects all common settings that damages and losses analysis sections might contain.
    """

    name: str = ""
    save_gpkg: bool = False
    save_csv: bool = False


@dataclass
class AnalysisSectionLosses(AnalysisSectionBase):
    """
    Reflects all possible settings that a losses analysis section might contain.
    """

    analysis: AnalysisLossesEnum = field(
        default_factory=lambda: AnalysisLossesEnum.INVALID
    )
    # general
    weighing: WeighingEnum = field(default_factory=lambda: WeighingEnum.NONE)

    # losses
    production_loss_per_capita_per_hour: float = math.nan
    traffic_period: TrafficPeriodEnum = field(
        default_factory=lambda: TrafficPeriodEnum.DAY
    )
    hours_per_traffic_period: int = 0
    trip_purposes: list[TripPurposeEnum] = field(
        default_factory=lambda: [TripPurposeEnum.NONE]
    )
    resilience_curves_file: Optional[Path] = None
    traffic_intensities_file: Optional[Path] = None
    values_of_time_file: Optional[Path] = None
    # the redundancy analysis) and the intensities
    # accessibility analyses
    threshold: float = 0.0
    threshold_destinations: float = math.nan
    equity_weight: str = ""
    calculate_route_without_disruption: bool = False
    buffer_meters: float = math.nan
    category_field_name: str = ""
    save_traffic: bool = False

    # risk or estimated annual losses related
    event_type: EventTypeEnum = field(default_factory=lambda: EventTypeEnum.NONE)
    risk_calculation_mode: RiskCalculationModeEnum = field(
        default_factory=lambda: RiskCalculationModeEnum.NONE
    )
    risk_calculation_year: int = 0


@dataclass
class AnalysisSectionDamages(AnalysisSectionBase):
    """
    Reflects all possible settings that a damages analysis section might contain.
    """

    analysis: AnalysisDamagesEnum = field(
        default_factory=lambda: AnalysisDamagesEnum.INVALID
    )
    # road damage
    representative_damage_percentage: float = 100
    event_type: EventTypeEnum = field(default_factory=lambda: EventTypeEnum.NONE)
    damage_curve: DamageCurveEnum = field(
        default_factory=lambda: DamageCurveEnum.INVALID
    )
    risk_calculation_mode: RiskCalculationModeEnum = field(
        default_factory=lambda: RiskCalculationModeEnum.NONE
    )
    risk_calculation_year: int = 0
    create_table: bool = False
    file_name: Optional[Path] = None


@dataclass
class AnalysisSectionAdaptation(AnalysisSectionBase):
    """
    Reflects all possible settings that an adaptation analysis section might contain.
    """

    analysis: AnalysisEnum = AnalysisEnum.ADAPTATION
    losses_analysis: AnalysisLossesEnum = AnalysisLossesEnum.SINGLE_LINK_LOSSES
    # Economical settings
    discount_rate: float = 0.0
    time_horizon: float = 0.0
    # Hazard settings
    climate_factor: float = 0.0
    initial_frequency: float = 0.0
    # First option is the no adaptation option
    adaptation_options: list[AnalysisSectionAdaptationOption] = field(
        default_factory=list
    )


@dataclass
class AnalysisSectionAdaptationOption:
    """
    Reflects all possible settings that an adaptation option might contain.
    The id should be unique and is used to determine the location of the input and output files.
    """

    id: str = ""
    name: str = ""
    construction_cost: float = 0.0
    construction_interval: float = 1000.0
    maintenance_cost: float = 0.0
    maintenance_interval: float = 1000.0


@dataclass
class AnalysisConfigData(ConfigDataProtocol):
    """
    Reflects all config data from analysis.ini with defaults set.
    Additionally, some attributes from the network config are added for completeness (files, origins_destinations, network, hazard_names)
    """

<<<<<<< HEAD
    ANALYSIS_TYPE = (
=======
    ANALYSIS_SECTION = (
>>>>>>> 89707e34
        AnalysisSectionDamages | AnalysisSectionLosses | AnalysisSectionAdaptation
    )

    root_path: Optional[Path] = None
    input_path: Optional[Path] = None
    output_path: Optional[Path] = None
    static_path: Optional[Path] = None
    project: ProjectSection = field(default_factory=ProjectSection)
<<<<<<< HEAD
    analyses: list[ANALYSIS_TYPE] = field(default_factory=list)
=======
    analyses: list[ANALYSIS_SECTION] = field(default_factory=list)
>>>>>>> 89707e34
    origins_destinations: Optional[OriginsDestinationsSection] = field(
        default_factory=OriginsDestinationsSection
    )
    network: NetworkSection = field(default_factory=NetworkSection)
    aggregate_wl: AggregateWlEnum = field(default_factory=lambda: AggregateWlEnum.NONE)
    hazard_names: list[str] = field(default_factory=list)

    def reroot_analysis_config(
        self,
        analysis_type: AnalysisDamagesEnum | AnalysisLossesEnum,
        new_root: Path,
    ) -> AnalysisConfigData:
        """
        Reroot dependent analysis in config data to the input of another analysis.

        Returns:
            AnalysisConfigData: The rerooted config data.
        """

        def reroot_path(orig_path: Optional[Path]) -> Optional[Path]:
            # Rewrite the path to the new root
            if not orig_path or not self.root_path:
                return None
            _orig_parts = orig_path.parts
            _rel_path = Path(*_orig_parts[len(self.root_path.parts) :])
            return new_root.joinpath(analysis_type.config_value, _rel_path)

        self.input_path = reroot_path(self.input_path)
        self.static_path = reroot_path(self.static_path)
        self.output_path = reroot_path(self.output_path)

        # Rewrite the paths of the files in the analysis
        _analysis = self.get_analysis(analysis_type)
        if isinstance(_analysis, AnalysisSectionDamages):
            _analysis.file_name = reroot_path(_analysis.file_name)
        elif isinstance(_analysis, AnalysisSectionLosses):
            _analysis.resilience_curves_file = reroot_path(
                _analysis.resilience_curves_file
            )
            _analysis.traffic_intensities_file = reroot_path(
                _analysis.traffic_intensities_file
            )
            _analysis.values_of_time_file = reroot_path(_analysis.values_of_time_file)

        self.root_path = new_root

        return self

    @property
    def damages_list(self) -> list[AnalysisSectionDamages]:
        """
        Get all damages analyses from config.

        Returns:
            list[AnalysisSectionDamages]: List of all damages analyses.
        """
        return list(
            filter(lambda x: isinstance(x, AnalysisSectionDamages), self.analyses)
        )

    @property
    def losses_list(self) -> list[AnalysisSectionLosses]:
        """
        Get all losses analyses from config.

        Returns:
            list[AnalysisSectionLosses]: List of all losses analyses.
        """
        return list(
            filter(lambda x: isinstance(x, AnalysisSectionLosses), self.analyses)
        )

    @property
    def adaptation(self) -> AnalysisSectionAdaptation | None:
        """
        Get the adaptation analysis from config.

        Returns:
            AnalysisSectionAdaptation: Adaptation analysis.
        """
        return next(
            filter(lambda x: isinstance(x, AnalysisSectionAdaptation), self.analyses),
            None,
        )

    def get_analysis(
        self, analysis: AnalysisEnum | AnalysisDamagesEnum | AnalysisLossesEnum
<<<<<<< HEAD
    ) -> ANALYSIS_TYPE | None:
=======
    ) -> ANALYSIS_SECTION | None:
>>>>>>> 89707e34
        """
        Get a certain analysis from config.

        Returns:
            AnalysisSectionLosses | AnalysisSectionDamages | AnalysisSectionAdaptation:
                The analysis.
        """
        return next(filter(lambda x: x.analysis == analysis, self.analyses), None)

    @staticmethod
    def get_data_output(ini_file: Path) -> Path:
        return ini_file.parent.joinpath("output")<|MERGE_RESOLUTION|>--- conflicted
+++ resolved
@@ -185,11 +185,7 @@
     Additionally, some attributes from the network config are added for completeness (files, origins_destinations, network, hazard_names)
     """
 
-<<<<<<< HEAD
-    ANALYSIS_TYPE = (
-=======
     ANALYSIS_SECTION = (
->>>>>>> 89707e34
         AnalysisSectionDamages | AnalysisSectionLosses | AnalysisSectionAdaptation
     )
 
@@ -198,11 +194,7 @@
     output_path: Optional[Path] = None
     static_path: Optional[Path] = None
     project: ProjectSection = field(default_factory=ProjectSection)
-<<<<<<< HEAD
-    analyses: list[ANALYSIS_TYPE] = field(default_factory=list)
-=======
     analyses: list[ANALYSIS_SECTION] = field(default_factory=list)
->>>>>>> 89707e34
     origins_destinations: Optional[OriginsDestinationsSection] = field(
         default_factory=OriginsDestinationsSection
     )
@@ -290,11 +282,7 @@
 
     def get_analysis(
         self, analysis: AnalysisEnum | AnalysisDamagesEnum | AnalysisLossesEnum
-<<<<<<< HEAD
-    ) -> ANALYSIS_TYPE | None:
-=======
     ) -> ANALYSIS_SECTION | None:
->>>>>>> 89707e34
         """
         Get a certain analysis from config.
 
