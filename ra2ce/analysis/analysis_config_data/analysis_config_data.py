--- conflicted
+++ resolved
@@ -170,13 +170,6 @@
     vat: float = 0.0
     climate_factor: float = 0.0
     initial_frequency: float = 0.0
-<<<<<<< HEAD
-=======
-    # The option to not implement any adaptation measure
-    no_adaptation_option: AnalysisSectionAdaptationOption = field(
-        default_factory=lambda: AnalysisSectionAdaptationOption()
-    )
->>>>>>> 214582a2
     adaptation_options: list[AnalysisSectionAdaptationOption] = field(
         default_factory=list
     )
