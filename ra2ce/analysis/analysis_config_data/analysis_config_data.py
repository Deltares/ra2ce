"""
                    GNU GENERAL PUBLIC LICENSE
                      Version 3, 29 June 2007

    Risk Assessment and Adaptation for Critical Infrastructure (RA2CE).
    Copyright (C) 2023 Stichting Deltares

    This program is free software: you can redistribute it and/or modify
    it under the terms of the GNU General Public License as published by
    the Free Software Foundation, either version 3 of the License, or
    (at your option) any later version.

    This program is distributed in the hope that it will be useful,
    but WITHOUT ANY WARRANTY; without even the implied warranty of
    MERCHANTABILITY or FITNESS FOR A PARTICULAR PURPOSE.  See the
    GNU General Public License for more details.

    You should have received a copy of the GNU General Public License
    along with this program.  If not, see <http://www.gnu.org/licenses/>.
"""

from __future__ import annotations

import math
from dataclasses import dataclass, field
from pathlib import Path
from typing import Optional

from ra2ce.analysis.analysis_config_data.enums.analysis_direct_enum import (
    AnalysisDirectEnum,
)
from ra2ce.analysis.analysis_config_data.enums.analysis_indirect_enum import (
    AnalysisIndirectEnum,
)
from ra2ce.analysis.analysis_config_data.enums.weighing_enum import WeighingEnum
from ra2ce.common.configuration.config_data_protocol import ConfigDataProtocol
from ra2ce.network.network_config_data.enums.aggregate_wl_enum import AggregateWlEnum
from ra2ce.network.network_config_data.enums.part_of_day_enum import PartOfDayEnum
from ra2ce.network.network_config_data.network_config_data import (
    NetworkSection,
    OriginsDestinationsSection,
)

IndirectAnalysisNameList: list[str] = list(
    map(str, AnalysisIndirectEnum.list_valid_options())
)
DirectAnalysisNameList: list[str] = list(
    map(str, AnalysisDirectEnum.list_valid_options())
)


@dataclass
class ProjectSection:
    """
    Reflects all possible settings that a project section might contain.
    """

    name: str = ""


@dataclass
class AnalysisSectionBase:
    """
    Reflects all common settings that direct and indirect analysis sections might contain.
    """

    name: str = ""
    save_gpkg: bool = False
    save_csv: bool = False


@dataclass
class AnalysisSectionIndirect(AnalysisSectionBase):
    """
    Reflects all possible settings that an indirect analysis section might contain.
    """

    analysis: AnalysisIndirectEnum = field(
        default_factory=lambda: AnalysisIndirectEnum.INVALID
    )
    # general
    weighing: WeighingEnum = field(default_factory=lambda: WeighingEnum.NONE)
    loss_per_distance: str = ""
    loss_type: str = ""  # should be enum
    disruption_per_category: str = ""
    traffic_cols: list[str] = field(default_factory=list)
    # losses
<<<<<<< HEAD
    duration_event: float = math.nan
    rest_capacity: float = math.nan
    maximum_jam: float = math.nan
    part_of_day: PartOfDayEnum = field(default_factory=lambda: PartOfDayEnum.DAY)
    performance_metric: str = "diff_time"  # "diff_time" or "diff_dist" relates to the used criticality metric
=======
    duration_event: float = math.nan # TODO remove the deprecated attribute that have been replaced by csv
    duration_disruption: float = math.nan
    fraction_detour: float = math.nan
    fraction_drivethrough: float = 0.0
    rest_capacity: float = math.nan
    maximum_jam: float = math.nan
    part_of_day: PartOfDayEnum = field(default_factory=lambda: PartOfDayEnum.DAY)
    performance: str = "diff_time"  # "diff_time" or "diff_length" relates to the used criticality metric
>>>>>>> 93a53451
    resilience_curve_file: Optional[Path] = None
    traffic_intensities_file: Optional[Path] = None
    values_of_time_file: Optional[Path] = None
    # accessibility analyses
    aggregate_wl: AggregateWlEnum = field(default_factory=lambda: AggregateWlEnum.NONE)
    threshold: float = math.nan
    threshold_destinations: float = math.nan
    uniform_duration: float = math.nan
    gdp_percapita: float = math.nan
    equity_weight: str = ""
    calculate_route_without_disruption: bool = False
    buffer_meters: float = math.nan
    threshold_locations: float = math.nan
    category_field_name: str = ""
    save_traffic: bool = False


@dataclass
class AnalysisSectionDirect(AnalysisSectionBase):
    """
    Reflects all possible settings that a direct analysis section might contain.
    """

    analysis: AnalysisDirectEnum = field(
        default_factory=lambda: AnalysisDirectEnum.INVALID
    )
    # adaptation/effectiveness measures
    return_period: float = math.nan
    repair_costs: float = math.nan
    evaluation_period: float = math.nan
    interest_rate: float = math.nan
    climate_factor: float = math.nan
    climate_period: float = math.nan
    # road damage
    damage_curve: str = ""
    event_type: str = ""  # should be enum
    risk_calculation: str = ""  # should be enum
    create_table: bool = False
    file_name: Optional[Path] = None


@dataclass
class AnalysisConfigData(ConfigDataProtocol):
    """
    Reflects all config data from analysis.ini with defaults set.
    Additionally some attributes from the network config are added for completeness (files, origins_destinations, network, hazard_names)
    """

    root_path: Optional[Path] = None
    input_path: Optional[Path] = None
    output_path: Optional[Path] = None
    static_path: Optional[Path] = None
    project: ProjectSection = field(default_factory=ProjectSection)
    analyses: list[AnalysisSectionBase] = field(default_factory=list)
    origins_destinations: Optional[OriginsDestinationsSection] = field(
        default_factory=OriginsDestinationsSection
    )
    network: NetworkSection = field(default_factory=NetworkSection)
    hazard_names: list[str] = field(default_factory=list)

    @property
    def direct(self) -> list[AnalysisSectionDirect]:
        """
        Get all direct analyses from config.

        Returns:
            list[AnalysisSectionDirect]: List of all direct analyses.
        """
        return list(
            filter(lambda x: isinstance(x, AnalysisSectionDirect), self.analyses)
        )

    @property
    def indirect(self) -> list[AnalysisSectionIndirect]:
        """
        Get all indirect analyses from config.

        Returns:
            list[AnalysisSectionIndirect]: List of all indirect analyses.
        """
        return list(
            filter(lambda x: isinstance(x, AnalysisSectionIndirect), self.analyses)
        )

    @staticmethod
    def get_data_output(ini_file: Path) -> Path:
        return ini_file.parent.joinpath("output")<|MERGE_RESOLUTION|>--- conflicted
+++ resolved
@@ -85,13 +85,6 @@
     disruption_per_category: str = ""
     traffic_cols: list[str] = field(default_factory=list)
     # losses
-<<<<<<< HEAD
-    duration_event: float = math.nan
-    rest_capacity: float = math.nan
-    maximum_jam: float = math.nan
-    part_of_day: PartOfDayEnum = field(default_factory=lambda: PartOfDayEnum.DAY)
-    performance_metric: str = "diff_time"  # "diff_time" or "diff_dist" relates to the used criticality metric
-=======
     duration_event: float = math.nan # TODO remove the deprecated attribute that have been replaced by csv
     duration_disruption: float = math.nan
     fraction_detour: float = math.nan
@@ -99,8 +92,7 @@
     rest_capacity: float = math.nan
     maximum_jam: float = math.nan
     part_of_day: PartOfDayEnum = field(default_factory=lambda: PartOfDayEnum.DAY)
-    performance: str = "diff_time"  # "diff_time" or "diff_length" relates to the used criticality metric
->>>>>>> 93a53451
+    performance_metric: str = "diff_time"  # "diff_time" or "diff_length" relates to the used criticality metric
     resilience_curve_file: Optional[Path] = None
     traffic_intensities_file: Optional[Path] = None
     values_of_time_file: Optional[Path] = None
