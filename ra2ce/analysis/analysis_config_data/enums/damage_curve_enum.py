--- conflicted
+++ resolved
@@ -23,10 +23,7 @@
     INVALID : int
         Invalid or unsupported damage curve type (99).
     """
-<<<<<<< HEAD
-=======
 
->>>>>>> fdcac1a0
     HZ = 1
     OSD = 2
     MAN = 3
