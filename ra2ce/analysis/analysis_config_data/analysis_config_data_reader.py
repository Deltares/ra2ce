--- conflicted
+++ resolved
@@ -140,17 +140,15 @@
             "production_loss_per_capita_per_hour",
             fallback=_section.production_loss_per_capita_per_hour,
         )
-<<<<<<< HEAD
+        _section.duration_event = self._parser.getfloat(
+            section_name,
+            "duration_event",
+            fallback=_section.duration_event,
+        )
         _section.hours_per_day = self._parser.getfloat(
             section_name,
             "hours_per_day",
             fallback=_section.hours_per_day,
-=======
-        _section.duration_event = self._parser.getfloat(
-            section_name,
-            "duration_event",
-            fallback=_section.duration_event,
->>>>>>> 43e04e71
         )
 
         # accessibility analyses
