--- conflicted
+++ resolved
@@ -298,6 +298,7 @@
         """
         _mappers = {
             AnalysisLossesEnum.SINGLE_LINK_REDUNDANCY.config_value: self._get_single_link_redundancy_config_data,
+            AnalysisLossesEnum.MULTI_LINK_REDUNDANCY.config_value: self._get_multi_link_redundancy_config_data,
             AnalysisLossesEnum.SINGLE_LINK_LOSSES.config_value: lambda x: self._get_base_link_losses_config_data(x, SingleLinkLossesConfigData),
             AnalysisLossesEnum.MULTI_LINK_LOSSES.config_value: lambda x: self._get_base_link_losses_config_data(x, MultiLinkLossesConfigData),
             AnalysisLossesEnum.OPTIMAL_ROUTE_ORIGIN_DESTINATION.config_value: lambda x: self._get_origin_destination_config_data(x, OptimalRouteOriginDestinationConfigData),
@@ -320,44 +321,6 @@
             for section_name in self._parser.sections()
             if "analysis" in section_name
         )
-<<<<<<< HEAD
-=======
-        _analysis_sections: list[AnalysisConfigDataProtocol] = []
-
-        for _section_name in _section_names:
-            _analysis_type = self._parser.get(_section_name, "analysis", fallback=None)
-            if _analysis_type == AnalysisLossesEnum.SINGLE_LINK_REDUNDANCY.config_value:
-                _analysis_section = self._get_single_link_redundancy_config_data(
-                    _section_name
-                )
-                _analysis_sections.append(_analysis_section)
-            elif (
-                _analysis_type == AnalysisLossesEnum.MULTI_LINK_REDUNDANCY.config_value
-            ):
-                _analysis_section = self._get_multi_link_redundancy_config_data(
-                    _section_name
-                )
-                _analysis_sections.append(_analysis_section)
-            elif _analysis_type == AnalysisLossesEnum.MULTI_LINK_LOSSES.config_value:
-                _analysis_section = self._get_multi_link_losses_config_data(
-                    _section_name
-                )
-                _analysis_sections.append(_analysis_section)
-            elif _analysis_type == AnalysisLossesEnum.SINGLE_LINK_LOSSES.config_value:
-                _analysis_section = self._get_single_link_losses_config_data(
-                    _section_name
-                )
-                _analysis_sections.append(_analysis_section)
-            elif _analysis_type == AnalysisDamagesEnum.DAMAGES.config_value:
-                _analysis_section = self._get_damages_config_data(_section_name)
-                _analysis_sections.append(_analysis_section)
-            else:
-                continue
-                # NOTE: Work in progress, we do not need to raise an error just yet.
-                raise ValueError(f"Analysis {_analysis_type} not supported.")
-
-        return _analysis_sections
->>>>>>> f46c7b47
 
     def _get_analysis_section_losses(self, section_name: str) -> AnalysisSectionLosses:
         _section = AnalysisSectionLosses(**self._parser[section_name])
