--- conflicted
+++ resolved
@@ -254,11 +254,7 @@
         Extracts info from [analysis<n>] sections
 
         Returns:
-<<<<<<< HEAD
-            list[AnalysisSectionBase]: List of analyses
-=======
             list[ANALYSIS_SECTION]: List of analyses
->>>>>>> 24046faa
         """
         _analysis_sections: list[AnalysisConfigData.ANALYSIS_SECTION] = []
 
