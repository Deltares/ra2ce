"""
                    GNU GENERAL PUBLIC LICENSE
                      Version 3, 29 June 2007

    Risk Assessment and Adaptation for Critical Infrastructure (RA2CE).
    Copyright (C) 2023 Stichting Deltares

    This program is free software: you can redistribute it and/or modify
    it under the terms of the GNU General Public License as published by
    the Free Software Foundation, either version 3 of the License, or
    (at your option) any later version.

    This program is distributed in the hope that it will be useful,
    but WITHOUT ANY WARRANTY; without even the implied warranty of
    MERCHANTABILITY or FITNESS FOR A PARTICULAR PURPOSE.  See the
    GNU General Public License for more details.

    You should have received a copy of the GNU General Public License
    along with this program.  If not, see <http://www.gnu.org/licenses/>.
"""

import logging
import os
from collections import defaultdict
from pathlib import Path
<<<<<<< HEAD
from typing import Optional, Union, Tuple, Dict, Any, List
=======
from typing import Optional, Union
>>>>>>> 786a6064

import geopandas as gpd
import networkx
import networkx as nx
import numpy as np
import pandas as pd
import pyproj
import rasterio
import rasterio.mask
import rasterio.transform
<<<<<<< HEAD
from networkx import Graph
=======
from shapely.geometry import LineString
>>>>>>> 786a6064
from rasterio import Affine
from rasterio.warp import Resampling, calculate_default_transform, reproject
from shapely.geometry import Point
from tqdm import tqdm

from ra2ce.graph.networks_utils import cut, line_length

"""
TODO: This whole file should be throughouly tested / redesigned.
"""


def read_origin_destination_files(
    origin_paths: Union[str, list],
    origin_names: Union[str, list],
    destination_paths: Union[str, list],
    destination_names: Union[str, list],
    od_id: str,
    origin_count: str,
    crs_: pyproj.CRS,
    category: str,
    region_paths: Optional[str],
    region_var: Optional[str],
):
    """Reads the Origin and Destination point shapefiles and creates one big OD GeoDataFrame.
    Args:
        origin_paths: The path (as string) or paths (in a list) of the point shapefile(s) used for the locations of the Origins.
        origin_names: The name(s) of the origins
        destination_paths: The path (as string) or paths (in a list) of the point shapefile(s) used for the locations of the Destinations.
        destination_names: The name(s) of the destinations
        od_id: The name of the unique identifier attribute in both the origin and destination shapefiles.
        origin_count: The name of the attribute in the origin shapefile that can be used for counting the flow over the network (e.g. nr. of people)
        crs_: The Coordinate Reference System used in the project.
        category: The name of the attribute in the destination shapefile that can be used to categorize the (closest) destination.
        region_paths:
        region_var:
    Returns:
        od:
    """

    if region_paths:
        origin = gpd.GeoDataFrame(
            columns=[od_id, "o_id", "geometry", "region"], crs=crs_
        )
        region = gpd.read_file(region_paths, engine="pyogrio")
        region = region[[region_var, "geometry"]]
    else:
        origin = gpd.GeoDataFrame(columns=[od_id, "o_id", "geometry"], crs=crs_)

    destination_columns = [od_id, "d_id", "geometry"]
    if category:
        destination_columns.append(category)

    destination = gpd.GeoDataFrame(columns=destination_columns, crs=crs_)

    if isinstance(origin_paths, str):
        origin_paths = [origin_paths]
    if isinstance(destination_paths, str):
        destination_paths = [destination_paths]
    if isinstance(origin_names, str):
        origin_names = [origin_names]
    if isinstance(destination_names, str):
        destination_names = [destination_names]

    for op, on in zip(origin_paths, origin_names):
        origin_new = gpd.read_file(op, crs=crs_, engine="pyogrio")
        try:
            origin_new[od_id] * 2  # just for checking
        except Exception:
            origin_new[od_id] = origin_new.index

        if region_paths:
            origin_new = gpd.sjoin(left_df=origin_new, right_df=region, how="left")
            origin_new["region"] = origin_new[region_var]
            origin_new = origin_new[[od_id, origin_count, "geometry", "region"]]
            origin_new["region"].fillna("Not assigned", inplace=True)
        else:
            origin_new = origin_new[[od_id, origin_count, "geometry"]]
        origin_new["o_id"] = on + "_" + origin_new[od_id].astype(str)
        origin_new.crs = origin.crs
        origin = gpd.GeoDataFrame(pd.concat([origin, origin_new], ignore_index=True))

    destination_columns_add = [od_id, "geometry"]
    if category:
        destination_columns_add.append(category)

    for dp, dn in zip(destination_paths, destination_names):
        destination_new = gpd.read_file(dp, crs=crs_, engine="pyogrio")
        try:
            assert destination_new[od_id]
        except Exception:
            destination_new[od_id] = destination_new.index
        destination_new = destination_new[destination_columns_add]
        destination_new["d_id"] = dn + "_" + destination_new[od_id].astype(str)
        destination_new.crs = destination.crs
        destination = gpd.GeoDataFrame(
            pd.concat([destination, destination_new], ignore_index=True)
        )

    od = pd.concat([origin, destination], sort=False)

    return od


def closest_node(node: np.ndarray, nodes: np.ndarray) -> np.ndarray:
    deltas = nodes - node
    dist_2 = np.einsum("ij,ij->i", deltas, deltas)
    # Find indices of all minimum distances
    min_dist_indices = np.where(dist_2 == dist_2.min())[0]
    return np.round(nodes[min_dist_indices], decimals=7)  # nodes[np.argmin(dist_2)]


def get_od(o_id: str, d_id: str) -> str:
    """
<<<<<<< HEAD
    FIX: Solve below logic, it is not a correct paradigm. ADD TESTS AND TYPE HINTS.
=======
    Gets a valid origin id node from the given pair.

    Args:
        o_id (str): Id for the `origin` node.
        d_id (str): Id for the `destination` node.

    Returns:
        str | np.nan: Valid value to represent the origin - destination node.
>>>>>>> 786a6064
    """
    _nan_values = ["nan", np.nan]
    if o_id not in _nan_values:
        return o_id
    if d_id not in _nan_values:
        # `o_id` was nan, so it was a destination, not an origin.
        # therefore we return `d_id`
        return d_id
    return np.nan


def add_data_to_existing_node(graph, node, match_name):
    if "od_id" in graph.nodes[node]:
        # the node already has a origin/destination attribute
        if match_name not in set(graph.nodes[node]["od_id"].split(",")):
            graph.nodes[node]["od_id"] = graph.nodes[node]["od_id"] + "," + match_name
    else:
        graph.nodes[node]["od_id"] = match_name
    return graph


def update_edges_with_new_node(
    graph: networkx.MultiGraph,
    edge_data: dict,
    node_a: int,
    node_b: int,
    k: int,
    line_a: LineString,
    line_b: LineString,
    new_node_id: int,
    graph_crs: pyproj.CRS,
    inverse_vertices_dict: dict,
):
    # ToDo: make sure the direction of the lines remain the same when making new nodes and lines
    #  e.g.: u, v => u_new, v
    # Check which line is connected to which node. There can be 8 different combinations and there should be two
    # edges added to the graph.
    cnt = 0

    if Point(graph.nodes[node_a]["geometry"].coords[0]).almost_equals(
        Point(line_b.coords[-1])
    ):
        if node_a == node_b and graph.has_edge(*(node_a, new_node_id, 0)):
            if line_b != graph.edges[(node_a, new_node_id, 0)]["geometry"]:
                k_new = 1
            else:
                k_new = 0
        else:
            k_new = 0
        edge_data.update(length=line_length(line_b, graph_crs), geometry=line_b, node_A=node_a, node_B=new_node_id,
                         edge_fid=f"{node_a}_{new_node_id}")
        graph.add_edge(node_a, new_node_id, k_new, **edge_data)

        # Update the inverse vertices dict
        inverse_vertices_dict.update({
            (round(p[0], 7), round(p[1], 7)): (node_a, new_node_id, k_new)
            for p in set(list(line_b.coords[1:-1]))
        })

        cnt += 1

    if Point(graph.nodes[node_b]["geometry"].coords[0]).almost_equals(
        Point(line_b.coords[0])
    ):
        if node_a == node_b and graph.has_edge(*(node_a, new_node_id, 0)):
            if line_b != graph.edges[(node_a, new_node_id, 0)]["geometry"]:
                k_new = 1
            else:
                k_new = 0
        else:
            k_new = 0
        edge_data.update(length=line_length(line_b, graph_crs), geometry=line_b, node_A=new_node_id, node_B=node_b,
                         edge_fid=f"{new_node_id}_{node_b}")
        graph.add_edge(new_node_id, node_b, k_new, **edge_data)  # changed the u, v order

        # Update the inverse vertices dict
        inverse_vertices_dict.update({
            (round(p[0], 7), round(p[1], 7)): (new_node_id, node_b, k_new)
            for p in set(list(line_b.coords[1:-1]))
        })

        cnt += 1

    if Point(graph.nodes[node_a]["geometry"].coords[0]).almost_equals(
        Point(line_b.coords[0])
    ):
        if node_a == node_b and graph.has_edge(*(node_a, new_node_id, 0)):
            if line_b != graph.edges[(node_a, new_node_id, 0)]["geometry"]:
                k_new = 1
            else:
                k_new = 0
        else:
            k_new = 0
        edge_data.update(length=line_length(line_b, graph_crs), geometry=line_b, node_A=node_a, node_B=new_node_id,
                         edge_fid=f"{node_b}_{new_node_id}")
        graph.add_edge(node_a, new_node_id, k_new, **edge_data)

        # Update the inverse vertices dict
        inverse_vertices_dict.update({
            (round(p[0], 7), round(p[1], 7)): (node_a, new_node_id, k_new)
            for p in set(list(line_b.coords[1:-1]))
        })

        cnt += 1

    if Point(graph.nodes[node_b]["geometry"].coords[0]).almost_equals(
        Point(line_b.coords[-1])
    ):
        if node_a == node_b and graph.has_edge(*(node_a, new_node_id, 0)):
            if line_b != graph.edges[(node_a, new_node_id, 0)]["geometry"]:
                k_new = 1
            else:
                k_new = 0
        else:
            k_new = 0
        edge_data.update(length=line_length(line_b, graph_crs), geometry=line_b, node_A=new_node_id, node_B=node_b,
                         edge_fid=f"{new_node_id}_{node_b}")
        graph.add_edge(new_node_id, node_b, k_new, **edge_data)  # changed the u, v order

        # Update the inverse vertices dict
        inverse_vertices_dict.update({
            (round(p[0], 7), round(p[1], 7)): (new_node_id, node_b, k_new)
            for p in set(list(line_b.coords[1:-1]))
        })

        cnt += 1

    if Point(graph.nodes[node_b]["geometry"].coords[0]).almost_equals(
        Point(line_a.coords[0])
    ):
        if node_a == node_b and graph.has_edge(*(node_a, new_node_id, 0)):
            if line_a != graph.edges[(node_a, new_node_id, 0)]["geometry"]:
                k_new = 1
            else:
                k_new = 0
        else:
            k_new = 0
        edge_data.update(length=line_length(line_a, graph_crs), geometry=line_a, node_A=new_node_id, node_B=node_b,
                         edge_fid=f"{new_node_id}_{node_b}")
        graph.add_edge(new_node_id, node_b, k_new, **edge_data)  # changed the u, v order

        # Update the inverse vertices dict
        inverse_vertices_dict.update({
            (round(p[0], 7), round(p[1], 7)): (new_node_id, node_b, k_new)
            for p in set(list(line_a.coords[1:-1]))
        })

        cnt += 1

    if Point(graph.nodes[node_a]["geometry"].coords[0]).almost_equals(
        Point(line_a.coords[-1])
    ):
        if node_a == node_b and graph.has_edge(*(node_a, new_node_id, 0)):
            if line_a != graph.edges[(node_a, new_node_id, 0)]["geometry"]:
                k_new = 1
            else:
                k_new = 0
        else:
            k_new = 0
        edge_data.update(length=line_length(line_a, graph_crs), geometry=line_a, node_A=node_a, node_B=new_node_id,
                         edge_fid=f"{node_a}_{new_node_id}")
        graph.add_edge(node_a, new_node_id, k_new, **edge_data)

        # Update the inverse vertices dict
        inverse_vertices_dict.update({
            (round(p[0], 7), round(p[1], 7)): (node_a, new_node_id, k_new)
            for p in set(list(line_a.coords[1:-1]))
        })

        cnt += 1

    if Point(graph.nodes[node_b]["geometry"].coords[0]).almost_equals(
        Point(line_a.coords[-1])
    ):
        if node_a == node_b and graph.has_edge(*(node_a, new_node_id, 0)):
            if line_a != graph.edges[(node_a, new_node_id, 0)]["geometry"]:
                k_new = 1
            else:
                k_new = 0
        else:
            k_new = 0
        edge_data.update(length=line_length(line_a, graph_crs), geometry=line_a, node_A=new_node_id, node_B=node_b,
                         edge_fid=f"{new_node_id}_{node_b}")
        graph.add_edge(new_node_id, node_b, k_new, **edge_data)  # changed the u, v order

        # Update the inverse vertices dict
        inverse_vertices_dict.update({
            (round(p[0], 7), round(p[1], 7)): (new_node_id, node_b, k_new)
            for p in set(list(line_a.coords[1:-1]))
        })

        cnt += 1

    if Point(graph.nodes[node_a]["geometry"].coords[0]).almost_equals(
        Point(line_a.coords[0])
    ):
        if node_a == node_b and graph.has_edge(*(node_a, new_node_id, 0)):
            if line_a != graph.edges[(node_a, new_node_id, 0)]["geometry"]:
                k_new = 1
            else:
                k_new = 0
        else:
            k_new = 0
        edge_data.update(length=line_length(line_a, graph_crs), geometry=line_a, node_A=node_a, node_B=new_node_id,
                         edge_fid=f"{node_a}_{new_node_id}")
        graph.add_edge(node_a, new_node_id, k_new, **edge_data)

        # Update the inverse vertices dict
        inverse_vertices_dict.update({
            (round(p[0], 7), round(p[1], 7)): (node_a, new_node_id, k_new)
            for p in set(list(line_a.coords[1:-1]))
        })

        cnt += 1

    try:
        assert cnt == 2
    except AssertionError:
        logging.warning(
            "No combination of nodes/road segments found for the OD assignment."
        )

    if graph.has_edge(node_a, node_b, k):
        # remove the edge that is split in two from the graph
        graph.remove_edge(node_a, node_b, k)

    return graph, inverse_vertices_dict


def add_od_nodes(
    od: gpd.GeoDataFrame,
    graph: Union[nx.classes.Graph, nx.classes.MultiGraph],
    crs,
    category: Optional[str] = None,
):
    def find_closest_node(
        closest_node_on_road: np.ndarray,
        inverse_vertices_dict: dict,
        inverse_nodes_dict: dict,
        graph: Union[nx.classes.Graph, nx.classes.MultiGraph],
    ) -> dict[tuple[float, float], int]:
        closest_u_v_k = inverse_vertices_dict.get(
            (closest_node_on_road[0], closest_node_on_road[1]), None
        )
        if closest_u_v_k:
            closest_u_point = graph.nodes[closest_u_v_k[0]]['geometry']
            closest_v_point = graph.nodes[closest_u_v_k[1]]['geometry']
            closest_nodes_coords = np.array([
                [closest_u_point.x, closest_u_point.y],
                [closest_v_point.x, closest_v_point.y]
            ])
            # Now you can use closest_node function with the numpy array
            closest_nodes_on_extremities = closest_node(
                np.array((closest_node_on_road[0], closest_node_on_road[1])),
<<<<<<< HEAD
                closest_nodes_coords
            )
            for closest_node_on_extremities in closest_nodes_on_extremities:
                closest_node_on_extremities_id = get_node_id_from_position(graph, *closest_node_on_extremities)
                # inverse_nodes_dict[
                #     (closest_node_on_road[0], closest_node_on_road[1])] = closest_node_on_extremities_id
                closest_node_coords = closest_node_on_road[0], closest_node_on_road[1]
                if (closest_node_coords in inverse_nodes_dict and
                        closest_node_on_extremities_id not in inverse_nodes_dict[closest_node_coords]):
                    inverse_nodes_dict[closest_node_coords].append(closest_node_on_extremities_id)
                else:
                    inverse_nodes_dict[closest_node_coords] = [closest_node_on_extremities_id]

        return inverse_nodes_dict

    def get_node_id_from_position(g: Union[nx.classes.Graph], x: float, y: float) -> Union[float, None]:
        nodes = [
            (node, data)
            for node, data in g.nodes(data=True)
            if 'geometry' in data and
               round(data['geometry'].x, 7) == round(x, 7) and round(data['geometry'].y, 7) == round(y, 7)
=======
                np.array(
                    [
                        [closest_u_data["x"], closest_u_data["y"]],
                        [closest_v_data["x"], closest_v_data["y"]],
                    ]
                ),
            )
            closest_node_on_extremities_id = get_node_id_from_position(
                graph, *closest_node_on_extremities
            )
            inverse_nodes_dict[
                (closest_node_on_road[0], closest_node_on_road[1])
            ] = closest_node_on_extremities_id

        return inverse_nodes_dict

    def get_node_id_from_position(
        g: Union[nx.classes.Graph], x: float, y: float
    ) -> Union[float, None]:
        nodes = [
            (node, data)
            for node, data in g.nodes(data=True)
            if data.get("x") == x and data.get("y") == y
>>>>>>> 786a6064
        ]
        return nodes[0][0] if nodes else None

    """Gets from each origin and destination the closest vertex on the graph edge.
    Args:
        od [Geodataframe]: The GeoDataFrame with the origins and destinations
        graph [networkX graph]: networkX graph
        crs [string or pyproj crs]:
    Returns:
        od [Geodataframe]: The GeoDataFrame with the locations of the origins and destinations on the road vertices
        graph [networkX graph]: The networkX graph updated with origins and destinations
    """

    def update_or_add_node(
            graph: nx.Graph,
            input_new_node_id: int,
            match_od_geom: Point,
            match_name: str,
            category: Optional[str],
            od_data: list,  # Specify the correct type for od_data
            od: pd.DataFrame,  # Import pandas as pd and specify the correct type for od
            i: int
    ) -> tuple[Graph, list[Any] | list[int]]:
        """If there are existing nodes in the graph it updates their information and returns an output new_node_id list
        with one or more elements that the input new_node_id is not among them.
        Otherwise, it creates a new node with the same number as the input new_node_id as the only element of the
        output new_node_id list"""
        output_new_node_id = []
        existing_node_ids = []
        for n_id, n_data in graph.nodes(data=True):
            # Find if there are existing nodes at match_od_geom
            if ("geometry" in n_data and
                    Point(round(n_data["geometry"].xy[0][0], 7),
                          round(n_data["geometry"].xy[1][0], 7)) == match_od_geom):
                # existing_node_id = n_data
                # break
                existing_node_ids.append(n_id)

        if len(existing_node_ids) > 0:
            # update the od_id attribute of the existing nodes at match_od_geom
            output_new_node_id = existing_node_ids
            for existing_node_id in existing_node_ids:
                node_od_id = graph.nodes[existing_node_id].get("od_id", "")
                if node_od_id:
                    if not match_name in graph.nodes[existing_node_id]["od_id"].split(","):
                        # Append ", match_name" to the existing "od_id"
                        graph.nodes[existing_node_id]["od_id"] = f"{node_od_id}, {match_name}"
                else:
                    graph.nodes[existing_node_id]["od_id"] = f"{match_name}"

        else:
            # Node with the same geometry doesn't exist, add a new node to the graph
            output_new_node_id.append(input_new_node_id)
            node_info = {
                "node_fid": input_new_node_id,
                "y": match_od_geom.coords[0][1],
                "x": match_od_geom.coords[0][0],
                "geometry": match_od_geom,
                "od_id": match_name,
            }
            if category and od_data[-1] == od_data[-1]:
                node_info["category"] = od.iloc[i][category]

            # Add the new node to the graph
            graph.add_node(input_new_node_id, **node_info)
        return graph, output_new_node_id

    logging.info("Finding vertices closest to Origins and Destinations")

    # create dictionary of the roads geometries and identifyers
    edge_list = [e for e in graph.edges.data(keys=True) if "geometry" in e[-1]]
    inverse_vertices_dict = {}
    all_vertices = []
    checked_lines = set()
    for line in edge_list:
        # Convert LineString to a hashable type (tuple) for set lookup
        geometry_coords = line[-1]["geometry"].coords
        # coords = tuple(sorted([coord for coord in geometry_coords]))
        coords = tuple(sorted([(round(coord[0], 7), round(coord[1], 7)) for coord in geometry_coords]))
        coords_all_vertices = tuple(sorted(
            [(round(x, 7), round(y, 7)) for x, y in zip(geometry_coords.xy[0], geometry_coords.xy[1])]
        ))
        if coords in checked_lines:
            graph.remove_edge(*line[0:3])
        else:
            inverse_vertices_dict.update(
                {(round(p[0], 7), round(p[1], 7)): (line[0], line[1], line[2]) for p in set(geometry_coords[1:-1])})
            all_vertices.extend(coords_all_vertices)
            checked_lines.add(coords)

    # Make an array from the list
    all_vertices = np.array(all_vertices)

    # Also create an inverse nodes dict of the node geometries as keys and node ID's as values
    inverse_nodes_dict = dict()

    for node in graph.nodes.data():
        coordinates = tuple(round(coord, 7) for coord in node[-1]["geometry"].coords[0][:2])
        if coordinates not in inverse_nodes_dict:
            inverse_nodes_dict[coordinates] = [node[0]]
        elif node[0] not in inverse_nodes_dict[coordinates]:
            inverse_nodes_dict[coordinates].append(node[0])

    # Get the maximum node id
    max_node_id = max([n for n in graph.nodes()])
    od_list = []
    for i, od_data in tqdm(
        enumerate(
            list(zip(od["geometry"].x, od["geometry"].y, od["o_id"], od["d_id"]))
        ),
        desc="Adding Origin-Destination nodes to graph",
    ):
        each_od_list = []
        match_name = get_od(od_data[-2], od_data[-1])

        # Find the vertex on the road that is closest to the origin or destination point
        closest_nodes_on_road = closest_node(
            np.array((od_data[0], od_data[1])), all_vertices
        )
<<<<<<< HEAD
        for closest_node_on_road in closest_nodes_on_road:
            match_od_point = Point(closest_node_on_road)
            # Find the road to which this vertex belongs. If the vertex is on an end-point of a road, it cannot be found
            # and it goes to the except statement.
            try:
                closest_u_v_k = inverse_vertices_dict[
                    (closest_node_on_road[0], closest_node_on_road[1])
                ]
                match_edge = graph.edges[closest_u_v_k]

                # Add the node to the graph edge
                match_geom = match_edge["geometry"]

                new_lines = split_line_with_points(match_geom, [match_od_point])
                if len(new_lines) == 1:
                    inverse_nodes_dict = find_closest_node(closest_node_on_road, inverse_vertices_dict,
                                                           inverse_nodes_dict, graph)

                assert len(new_lines) == 2
                assert len([match_od_point]) == 1

                line1, line2 = new_lines

                new_node_id = max_node_id + 1
                max_node_id = new_node_id

                graph, updated_new_node_ids = update_or_add_node(
                    graph, new_node_id, match_od_point, match_name, category, od_data, od, i
                )
=======
        match_od = Point(closest_node_on_road)
        # Find the road to which this vertex belongs. If the vertex is on an end-point of a road, it cannot be found,
        # and it goes to the except statement.
        try:
            closest_u_v_k = inverse_vertices_dict[
                (closest_node_on_road[0], closest_node_on_road[1])
            ]
            match_edge = graph.edges[closest_u_v_k]

            # Add the node to the graph edge
            match_geom = match_edge["geometry"]

            new_lines = split_line_with_points(match_geom, [match_od])
            if len(new_lines) == 1:
                inverse_nodes_dict = find_closest_node(
                    closest_node_on_road,
                    inverse_vertices_dict,
                    inverse_nodes_dict,
                    graph,
                )

            assert len(new_lines) == 2
            assert len([match_od]) == 1

            line1, line2 = new_lines

            new_node_id = max_node_id + 1
            max_node_id = new_node_id

            node_info = {
                "node_fid": new_node_id,  # Check if this attribute always exists
                "y": match_od.coords[0][1],
                "x": match_od.coords[0][0],
                "geometry": match_od,
                "od_id": match_name,
            }
            if category and od_data[-1] == od_data[-1]:
                # If the user wants to calculate the routes to multiple locations with categories
                # and if the current location is a destination (od_data[-1] is not NaN)
                node_info["category"] = od.iloc[i][category]

            # Add the new node to the graph
            graph.add_node(new_node_id, **node_info)

            # Update the inverse_nodes_dict with the new node
            inverse_nodes_dict[match_od.coords[0]] = new_node_id

            # Delete the new node from the inverse_vertices_dict as no end-points are included here
            del inverse_vertices_dict[match_od.coords[0]]

            # Update the graph edges and the inverse_vertices_dict
            graph, inverse_vertices_dict = update_edges_with_new_node(
                graph,
                match_edge,
                closest_u_v_k[0],
                closest_u_v_k[1],
                closest_u_v_k[2],
                line1,
                line2,
                new_node_id,
                crs,
                inverse_vertices_dict,
            )

        except (KeyError, AssertionError):
            # If the vertex is at the end of the road it won't be found in the inverse_vertices_dict,
            # so search in the inverse_nodes_dict.
            match_node = inverse_nodes_dict[
                (closest_node_on_road[0], closest_node_on_road[1])
            ]

            # Update the node with the OD attribute
            graph = add_data_to_existing_node(graph, match_node, match_name)

            if category and od_data[-1] == od_data[-1]:
                # If the user wants to calculate the routes to multiple locations with categories
                # and if the current location is a destination (od_data[-1] is not NaN)
                graph.nodes[match_node]["category"] = od.iloc[i][category]
>>>>>>> 786a6064

                for updated_new_node_id in updated_new_node_ids:
                    if updated_new_node_id != closest_u_v_k[0] and updated_new_node_id != closest_u_v_k[1]:
                        # Update the inverse_nodes_dict with the new node
                        if match_od_point.coords[0] in inverse_nodes_dict:
                            if not updated_new_node_id in inverse_nodes_dict[match_od_point.coords[0]]:
                                inverse_nodes_dict[match_od_point.coords[0]].append(updated_new_node_id)
                        else:
                            # If the key doesn't exist, create a new list with updated_new_node_id
                            inverse_nodes_dict[match_od_point.coords[0]] = [updated_new_node_id]

                        # Delete the new node from the inverse_vertices_dict as no end-points are included here
                        del inverse_vertices_dict[match_od_point.coords[0]]

                        # Update the graph edges and the inverse_vertices_dict
                        graph, inverse_vertices_dict = update_edges_with_new_node(
                            graph,
                            match_edge,
                            closest_u_v_k[0],
                            closest_u_v_k[1],
                            closest_u_v_k[2],
                            line1,
                            line2,
                            updated_new_node_id,
                            crs,
                            inverse_vertices_dict,
                        )

            except (KeyError, AssertionError):
                # If the vertex is at the end of the road it won't be found in the inverse_vertices_dict,
                # so search in the inverse_nodes_dict.
                match_nodes = inverse_nodes_dict[
                    (closest_node_on_road[0], closest_node_on_road[1])
                ]

                for match_node in match_nodes:
                    # Update the node with the OD attribute
                    graph = add_data_to_existing_node(graph, match_node, match_name)

                    if category and od_data[-1] == od_data[-1]:
                        # If the user wants to calculate the routes to multiple locations with categories
                        # and if the current location is a destination (od_data[-1] is not NaN)
                        graph.nodes[match_node]["category"] = od.iloc[i][category]

            # Save both in lists
            each_od_list.append(match_od_point)  # save the point as a Shapely Point
        od_list.append(each_od_list)

    # save in dataframe
    od["OD"] = od_list

    # save the road vertices closest to the origin/destination as geometry, delete the input origin/destination point geometry
    od = gpd.GeoDataFrame(od)
    od = od.drop(columns=["OD"])

    return od, graph


def split_line_with_points(line, points):
    """Splits a line string in several segments considering a list of points."""
    segments = []
    current_line = line

    # make a list of points and its distance to the start to sort them from small to large distance
    list_dist = [current_line.project(pnt) for pnt in points]
    list_dist.sort()

    for d in list_dist:
        # cut the line at a distance d
        seg, current_line = cut(current_line, d)
        if seg:
            segments.append(seg)
    segments.append(current_line)
    return segments


#########################################################################################
################### Code to generate origins points from raster #########################
#########################################################################################


def rescale_and_crop(path_name, gdf, output_folder: Path, res: int = 500):
    dst_crs = rasterio.crs.CRS.from_dict(gdf.crs.to_dict())

    # Rescale and reproject raster to gdf crs
    _output_origins_raster_tif = output_folder / "origins_raster_reprojected.tif"

    with rasterio.open(path_name) as src:
        transform, width, height = calculate_default_transform(
            src.crs, dst_crs, src.width, src.height, *src.bounds
        )

        m2degree = (
            1 / 111000
        )  # approximate conversion from meter to 1 degree of EPSG:4326; TODO: make flexible depending on the input crs
        transform = Affine(
            res * m2degree,
            transform.b,
            transform.c,
            transform.d,
            -res * m2degree,
            transform.f,
        )

        # use scale, instead of absolute meter, for resolution
        # scale = 2
        # transform = Affine(transform.a * scale, transform.b, transform.c, transform.d, transform.e * scale, transform.f)
        # height = height * scale
        # width = width * scale

        kwargs = src.meta.copy()
        kwargs.update(
            {"crs": dst_crs, "transform": transform, "width": width, "height": height}
        )

        with rasterio.open(_output_origins_raster_tif, "w", **kwargs) as dst:
            for i in range(1, src.count + 1):
                reproject(
                    source=rasterio.band(src, i),
                    destination=rasterio.band(dst, i),
                    src_transform=src.transform,
                    src_crs=src.crs,
                    dst_transform=transform,
                    dst_crs=dst_crs,
                    resampling=Resampling.sum,
                )  # Resampling.sum or Resampling.nearest

    raster = rasterio.open(_output_origins_raster_tif)

    # Crop to shapefile
    out_array, out_trans = rasterio.mask.mask(
        dataset=raster, shapes=gdf.geometry, crop=True
    )

    out_meta = raster.meta.copy()
    out_meta.update(
        {
            "height": out_array.shape[1],
            "width": out_array.shape[2],
            "transform": out_trans,
        }
    )
    raster.close()
    os.remove(_output_origins_raster_tif)

    return out_array, out_meta


def export_raster_to_geotiff(array, meta, dir_path: Path, filename: str) -> Path:
    cropped_outputfile = dir_path / filename
    with rasterio.open(
        cropped_outputfile, "w", **meta, compress="LZW", tiled=True
    ) as dest:
        dest.write(array)
    return cropped_outputfile


def generate_points_from_raster(fn, out_fn):
    # Read raster coordinate centroid
    with rasterio.open(fn) as src:
        points = []
        for col in range(src.width):
            x_s, y_s = rasterio.transform.xy(
                src.transform,
                [row for row in range(src.height)],
                [col for _ in range(src.height)],
            )
            points += [Point(x, y) for x, y in zip(x_s, y_s)]

    # Put raster coordinates into geodataframe
    gdf = gpd.GeoDataFrame()
    gdf["geometry"] = points
    gdf["OBJECTID"] = [x for x in range(len(gdf))]

    # Get raster values
    temp = [gdf["geometry"].x, gdf["geometry"].y]
    coords = list(map(list, zip(*temp)))
    with rasterio.open(fn) as src:
        gdf.crs = src.crs
        gdf["values"] = [sample[0] for sample in src.sample(coords)]

    # Save non-zero cells
    gdf.loc[gdf["values"] > 0].to_file(out_fn)

    return out_fn


def origins_from_raster(output_folder: Path, mask_fn, raster_fn) -> Path:
    """Makes origin points from a population raster."""
    output_fn = output_folder / "origins_raster.tif"
    mask = gpd.read_file(mask_fn[0], engine="pyogrio")
    res = 1000  # in meter; TODO: put in config file or in network.ini
    out_array, out_meta = rescale_and_crop(raster_fn, mask, output_folder, res)
    outputfile = export_raster_to_geotiff(out_array, out_meta, output_folder, output_fn)

    out_array[out_array > 0] = 1
    print(
        "There are "
        + str(out_array[~np.isnan(out_array)].sum().sum())
        + " origin points."
    )

    out_fn = output_folder / "origins_points.gpkg"
    out_fn = generate_points_from_raster(outputfile, out_fn)

    return out_fn<|MERGE_RESOLUTION|>--- conflicted
+++ resolved
@@ -23,11 +23,7 @@
 import os
 from collections import defaultdict
 from pathlib import Path
-<<<<<<< HEAD
-from typing import Optional, Union, Tuple, Dict, Any, List
-=======
-from typing import Optional, Union
->>>>>>> 786a6064
+from typing import Optional, Union, Any
 
 import geopandas as gpd
 import networkx
@@ -38,11 +34,8 @@
 import rasterio
 import rasterio.mask
 import rasterio.transform
-<<<<<<< HEAD
 from networkx import Graph
-=======
 from shapely.geometry import LineString
->>>>>>> 786a6064
 from rasterio import Affine
 from rasterio.warp import Resampling, calculate_default_transform, reproject
 from shapely.geometry import Point
@@ -157,9 +150,6 @@
 
 def get_od(o_id: str, d_id: str) -> str:
     """
-<<<<<<< HEAD
-    FIX: Solve below logic, it is not a correct paradigm. ADD TESTS AND TYPE HINTS.
-=======
     Gets a valid origin id node from the given pair.
 
     Args:
@@ -168,7 +158,6 @@
 
     Returns:
         str | np.nan: Valid value to represent the origin - destination node.
->>>>>>> 786a6064
     """
     _nan_values = ["nan", np.nan]
     if o_id not in _nan_values:
@@ -423,7 +412,6 @@
             # Now you can use closest_node function with the numpy array
             closest_nodes_on_extremities = closest_node(
                 np.array((closest_node_on_road[0], closest_node_on_road[1])),
-<<<<<<< HEAD
                 closest_nodes_coords
             )
             for closest_node_on_extremities in closest_nodes_on_extremities:
@@ -445,31 +433,6 @@
             for node, data in g.nodes(data=True)
             if 'geometry' in data and
                round(data['geometry'].x, 7) == round(x, 7) and round(data['geometry'].y, 7) == round(y, 7)
-=======
-                np.array(
-                    [
-                        [closest_u_data["x"], closest_u_data["y"]],
-                        [closest_v_data["x"], closest_v_data["y"]],
-                    ]
-                ),
-            )
-            closest_node_on_extremities_id = get_node_id_from_position(
-                graph, *closest_node_on_extremities
-            )
-            inverse_nodes_dict[
-                (closest_node_on_road[0], closest_node_on_road[1])
-            ] = closest_node_on_extremities_id
-
-        return inverse_nodes_dict
-
-    def get_node_id_from_position(
-        g: Union[nx.classes.Graph], x: float, y: float
-    ) -> Union[float, None]:
-        nodes = [
-            (node, data)
-            for node, data in g.nodes(data=True)
-            if data.get("x") == x and data.get("y") == y
->>>>>>> 786a6064
         ]
         return nodes[0][0] if nodes else None
 
@@ -589,7 +552,6 @@
         closest_nodes_on_road = closest_node(
             np.array((od_data[0], od_data[1])), all_vertices
         )
-<<<<<<< HEAD
         for closest_node_on_road in closest_nodes_on_road:
             match_od_point = Point(closest_node_on_road)
             # Find the road to which this vertex belongs. If the vertex is on an end-point of a road, it cannot be found
@@ -605,127 +567,50 @@
 
                 new_lines = split_line_with_points(match_geom, [match_od_point])
                 if len(new_lines) == 1:
-                    inverse_nodes_dict = find_closest_node(closest_node_on_road, inverse_vertices_dict,
-                                                           inverse_nodes_dict, graph)
-
-                assert len(new_lines) == 2
-                assert len([match_od_point]) == 1
-
-                line1, line2 = new_lines
-
-                new_node_id = max_node_id + 1
-                max_node_id = new_node_id
-
-                graph, updated_new_node_ids = update_or_add_node(
-                    graph, new_node_id, match_od_point, match_name, category, od_data, od, i
-                )
-=======
-        match_od = Point(closest_node_on_road)
-        # Find the road to which this vertex belongs. If the vertex is on an end-point of a road, it cannot be found,
-        # and it goes to the except statement.
-        try:
-            closest_u_v_k = inverse_vertices_dict[
-                (closest_node_on_road[0], closest_node_on_road[1])
-            ]
-            match_edge = graph.edges[closest_u_v_k]
-
-            # Add the node to the graph edge
-            match_geom = match_edge["geometry"]
-
-            new_lines = split_line_with_points(match_geom, [match_od])
-            if len(new_lines) == 1:
-                inverse_nodes_dict = find_closest_node(
-                    closest_node_on_road,
-                    inverse_vertices_dict,
-                    inverse_nodes_dict,
-                    graph,
-                )
-
-            assert len(new_lines) == 2
-            assert len([match_od]) == 1
-
-            line1, line2 = new_lines
-
-            new_node_id = max_node_id + 1
-            max_node_id = new_node_id
-
-            node_info = {
-                "node_fid": new_node_id,  # Check if this attribute always exists
-                "y": match_od.coords[0][1],
-                "x": match_od.coords[0][0],
-                "geometry": match_od,
-                "od_id": match_name,
-            }
-            if category and od_data[-1] == od_data[-1]:
-                # If the user wants to calculate the routes to multiple locations with categories
-                # and if the current location is a destination (od_data[-1] is not NaN)
-                node_info["category"] = od.iloc[i][category]
-
-            # Add the new node to the graph
-            graph.add_node(new_node_id, **node_info)
-
-            # Update the inverse_nodes_dict with the new node
-            inverse_nodes_dict[match_od.coords[0]] = new_node_id
-
-            # Delete the new node from the inverse_vertices_dict as no end-points are included here
-            del inverse_vertices_dict[match_od.coords[0]]
-
-            # Update the graph edges and the inverse_vertices_dict
-            graph, inverse_vertices_dict = update_edges_with_new_node(
-                graph,
-                match_edge,
-                closest_u_v_k[0],
-                closest_u_v_k[1],
-                closest_u_v_k[2],
-                line1,
-                line2,
-                new_node_id,
-                crs,
-                inverse_vertices_dict,
-            )
-
-        except (KeyError, AssertionError):
-            # If the vertex is at the end of the road it won't be found in the inverse_vertices_dict,
-            # so search in the inverse_nodes_dict.
-            match_node = inverse_nodes_dict[
-                (closest_node_on_road[0], closest_node_on_road[1])
-            ]
-
-            # Update the node with the OD attribute
-            graph = add_data_to_existing_node(graph, match_node, match_name)
-
-            if category and od_data[-1] == od_data[-1]:
-                # If the user wants to calculate the routes to multiple locations with categories
-                # and if the current location is a destination (od_data[-1] is not NaN)
-                graph.nodes[match_node]["category"] = od.iloc[i][category]
->>>>>>> 786a6064
-
-                for updated_new_node_id in updated_new_node_ids:
-                    if updated_new_node_id != closest_u_v_k[0] and updated_new_node_id != closest_u_v_k[1]:
-                        # Update the inverse_nodes_dict with the new node
-                        if match_od_point.coords[0] in inverse_nodes_dict:
-                            if not updated_new_node_id in inverse_nodes_dict[match_od_point.coords[0]]:
-                                inverse_nodes_dict[match_od_point.coords[0]].append(updated_new_node_id)
-                        else:
-                            # If the key doesn't exist, create a new list with updated_new_node_id
-                            inverse_nodes_dict[match_od_point.coords[0]] = [updated_new_node_id]
-
-                        # Delete the new node from the inverse_vertices_dict as no end-points are included here
-                        del inverse_vertices_dict[match_od_point.coords[0]]
-
-                        # Update the graph edges and the inverse_vertices_dict
-                        graph, inverse_vertices_dict = update_edges_with_new_node(
-                            graph,
-                            match_edge,
-                            closest_u_v_k[0],
-                            closest_u_v_k[1],
-                            closest_u_v_k[2],
-                            line1,
-                            line2,
-                            updated_new_node_id,
-                            crs,
-                            inverse_vertices_dict,
-                        )
+                    inverse_nodes_dict = find_closest_node(
+                        closest_node_on_road,
+                        inverse_vertices_dict,
+                        inverse_nodes_dict,
+                        graph,
+                    )
+                    assert len(new_lines) == 2
+                    assert len([match_od_point]) == 1
+
+                    line1, line2 = new_lines
+
+                    new_node_id = max_node_id + 1
+                    max_node_id = new_node_id
+
+                    graph, updated_new_node_ids = update_or_add_node(
+                        graph, new_node_id, match_od_point, match_name, category, od_data, od, i
+                    )
+
+                    for updated_new_node_id in updated_new_node_ids:
+                        if updated_new_node_id != closest_u_v_k[0] and updated_new_node_id != closest_u_v_k[1]:
+                            # Update the inverse_nodes_dict with the new node
+                            if match_od_point.coords[0] in inverse_nodes_dict:
+                                if not updated_new_node_id in inverse_nodes_dict[match_od_point.coords[0]]:
+                                    inverse_nodes_dict[match_od_point.coords[0]].append(updated_new_node_id)
+                            else:
+                                # If the key doesn't exist, create a new list with updated_new_node_id
+                                inverse_nodes_dict[match_od_point.coords[0]] = [updated_new_node_id]
+
+                            # Delete the new node from the inverse_vertices_dict as no end-points are included here
+                            del inverse_vertices_dict[match_od_point.coords[0]]
+
+                            # Update the graph edges and the inverse_vertices_dict
+                            graph, inverse_vertices_dict = update_edges_with_new_node(
+                                graph,
+                                match_edge,
+                                closest_u_v_k[0],
+                                closest_u_v_k[1],
+                                closest_u_v_k[2],
+                                line1,
+                                line2,
+                                updated_new_node_id,
+                                crs,
+                                inverse_vertices_dict,
+                            )
 
             except (KeyError, AssertionError):
                 # If the vertex is at the end of the road it won't be found in the inverse_vertices_dict,
