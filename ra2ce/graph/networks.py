--- conflicted
+++ resolved
@@ -24,12 +24,10 @@
 
 import networkx as nx
 import pyproj
-<<<<<<< HEAD
+
 import osmnx
 import copy
-=======
 from geopandas import GeoDataFrame
->>>>>>> 786a6064
 
 from ra2ce.graph import networks_utils as nut
 from ra2ce.graph.exporters.network_exporter_factory import NetworkExporterFactory
@@ -143,14 +141,10 @@
         return out_fn
 
     def _export_network_files(
-<<<<<<< HEAD
-            self, network: Any, graph_name: str, types_to_export: list[str]
-=======
         self,
         network: nx.MultiGraph | GeoDataFrame,
         graph_type: str,
         types_to_export: list[str],
->>>>>>> 786a6064
     ):
         _exporter = NetworkExporterFactory()
         _exporter.export(
@@ -162,7 +156,6 @@
         self.graph_files.set_file(_exporter.get_pickle_path())
         self.graph_files.set_graph(graph_type, network)
 
-<<<<<<< HEAD
     def _get_new_network_and_graph(
             self, export_types: list[str]
     ) -> tuple[nx.classes.graph.Graph, gpd.GeoDataFrame]:
@@ -191,10 +184,6 @@
             return updated_graph
 
         _base_graph, _network_gdf = NetworkWrapperFactory(
-=======
-    def _get_new_network_and_graph(self, export_types: list[str]) -> None:
-        (_base_graph, _network_gdf) = NetworkWrapperFactory(
->>>>>>> 786a6064
             self._config_data
         ).get_network()
 
@@ -221,16 +210,10 @@
         self._export_network_files(_base_graph, "base_graph", export_types)
         self._export_network_files(_network_gdf, "base_network", export_types)
 
-<<<<<<< HEAD
-    def _get_stored_network_and_graph(
-            self, base_graph_filepath: Path, base_network_filepath: Path
-    ):
-=======
     def _get_stored_network_and_graph(self) -> None:
         base_graph_filepath = self.graph_files.base_graph.file
         base_network_filepath = self.graph_files.base_network.file
 
->>>>>>> 786a6064
         logging.info(
             "Apparently, you already did create a network with ra2ce earlier. "
             + "Ra2ce will use this: {}".format(base_graph_filepath)
@@ -272,15 +255,9 @@
 
         # create origins destinations graph
         if (
-<<<<<<< HEAD
-                (self.origins)
-                and (self.destinations)
-                and not self.files["origins_destinations_graph"]
-=======
             (self.origins)
             and (self.destinations)
             and not self.graph_files.origins_destinations_graph.file
->>>>>>> 786a6064
         ):
             # fetch the base graph
             base_graph = self.graph_files.base_graph.get_graph()
