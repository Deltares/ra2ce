--- conflicted
+++ resolved
@@ -140,11 +140,7 @@
             ValueError: If the graph_file_type is not one of the known types
         """
         _gf = next(
-<<<<<<< HEAD
             (gf for gf in self._graph_collection if gf.name == file.name),
-=======
-            (gf for gf in self._graph_collection if Path(gf.name).stem == file.stem),
->>>>>>> 85a02368
             None,
         )
         if _gf is None:
