--- conflicted
+++ resolved
@@ -47,11 +47,7 @@
     def can_run(ra2ce_input: ConfigWrapper) -> bool:
         if (
             not ra2ce_input.analysis_config
-<<<<<<< HEAD
-            or not ra2ce_input.analysis_config.config_data.damages
-=======
             or not ra2ce_input.analysis_config.config_data.damages_list
->>>>>>> 15738462
         ):
             return False
         if not ra2ce_input.network_config:
