"""
                    GNU GENERAL PUBLIC LICENSE
                      Version 3, 29 June 2007

    Risk Assessment and Adaptation for Critical Infrastructure (RA2CE).
    Copyright (C) 2023 Stichting Deltares

    This program is free software: you can redistribute it and/or modify
    it under the terms of the GNU General Public License as published by
    the Free Software Foundation, either version 3 of the License, or
    (at your option) any later version.

    This program is distributed in the hope that it will be useful,
    but WITHOUT ANY WARRANTY; without even the implied warranty of
    MERCHANTABILITY or FITNESS FOR A PARTICULAR PURPOSE.  See the
    GNU General Public License for more details.

    You should have received a copy of the GNU General Public License
    along with this program.  If not, see <http://www.gnu.org/licenses/>.
"""

import logging
<<<<<<< HEAD
import re
import time

import geopandas as gpd
import networkx as nx
import numpy as np
import pandas as pd
=======
>>>>>>> 313fc996

from ra2ce.analysis.analysis_collection import AnalysisCollection
from ra2ce.analysis.damages.analysis_damages_protocol import AnalysisDamagesProtocol
from ra2ce.configuration.config_wrapper import ConfigWrapper
from ra2ce.runners.simple_analysis_runner_base import SimpleAnalysisRunnerBase


class DamagesAnalysisRunner(SimpleAnalysisRunnerBase):
    def __str__(self) -> str:
        return "Damages Analysis Runner"

    @staticmethod
    def filter_supported_analyses(
        analysis_collection: AnalysisCollection,
    ) -> list[AnalysisDamagesProtocol]:
        return analysis_collection.damages_analyses

    @staticmethod
    def can_run(ra2ce_input: ConfigWrapper) -> bool:
        if (
            not ra2ce_input.analysis_config
            or not ra2ce_input.analysis_config.config_data.damages_list
        ):
            return False
        if not ra2ce_input.network_config:
            return False
        _network_config = ra2ce_input.network_config.config_data
        if not _network_config.hazard or not _network_config.hazard.hazard_map:
            logging.error(
                "Please define a hazard map in your network.ini file. Unable to calculate damages."
            )
            return False
        return True<|MERGE_RESOLUTION|>--- conflicted
+++ resolved
@@ -20,16 +20,6 @@
 """
 
 import logging
-<<<<<<< HEAD
-import re
-import time
-
-import geopandas as gpd
-import networkx as nx
-import numpy as np
-import pandas as pd
-=======
->>>>>>> 313fc996
 
 from ra2ce.analysis.analysis_collection import AnalysisCollection
 from ra2ce.analysis.damages.analysis_damages_protocol import AnalysisDamagesProtocol
