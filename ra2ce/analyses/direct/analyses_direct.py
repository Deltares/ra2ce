# -*- coding: utf-8 -*-
"""
<<<<<<< HEAD
Created on 26-7-2021
=======
@authors: Kees van Ginkel, Bramka Jafino, Frederique de Groen, Martijn Kwant, Elco Koks
>>>>>>> 8b18a8b3
"""

import logging
import os
import sys
import time

import geopandas as gpd
import numpy as np
import pandas as pd

from ra2ce.analyses.direct.direct_lookup import LookUp as lookup
from ra2ce.analyses.direct.direct_utils import *

folder = os.path.dirname(os.path.realpath(__file__))
sys.path.append(folder)


class DirectAnalyses:  ### THIS SHOULD ONLY DO COORDINATION
    def __init__(self, config, graphs):
        self.config = config
        self.graphs = graphs

    def execute(self):
        """Main Coordinator of all direct damage analysis"""
        for analysis in self.config['direct']:
            logging.info(f"----------------------------- Started analyzing '{analysis['name']}'  -----------------------------")
            starttime = time.time()

            if analysis['analysis'] == 'direct':

                gdf = self.road_damage(analysis) #calls the coordinator for road damage calculation

            elif analysis['analysis'] == 'effectiveness_measures':
                gdf = self.effectiveness_measures(analysis)

            else:
                gdf = []

            output_path = self.config['output'] / analysis['analysis']
            if analysis['save_shp']:
                shp_path = output_path / (analysis['name'].replace(' ', '_') + '.shp')
                save_gdf(gdf, shp_path)
            if analysis['save_csv']:
                csv_path = output_path / (analysis['name'].replace(' ', '_') + '.csv')
                del gdf['geometry']
                gdf.to_csv(csv_path, index=False)

            endtime = time.time()
            logging.info(f"----------------------------- Analysis '{analysis['name']}' finished. "
                         f"Time: {str(round(endtime - starttime, 2))}s  -----------------------------")

    def road_damage(self, analysis):
        """
        Calculates the road damage

        :param analysis:
        :return:
        """
        rd = (
            RoadDamage()
        )  # Creates a Road Damage object, the methods of this object are used to do the damage calculation

        # Todo: maybe the whole RoadDamage() class can be removed, because it is either:
        # - a controler: the info should stay here
        # - a handler: these should be methods of the datastructure

        gdf = self.graphs["base_network_hazard"]
        if self.graphs["base_network_hazard"] is None:
            gdf = gpd.read_feather(self.config["files"]["base_network_hazard"])

        # TODO: MOVE TO CLEANUP FUNCTIONALITY
<<<<<<< HEAD
        # reduce the number of road types (col 'infra_type') to smaller number of road_types for which damage curves exist
        road_mapping_dict = (
            lookup.road_mapping()
        )  # The lookup class contains all kinds of data
        gdf.rename(columns={"highway": "infra_type"}, inplace=True)
        gdf["road_type"] = gdf["infra_type"]
        gdf = gdf.replace({"road_type": road_mapping_dict})
=======
        # # reduce the number of road types (col 'infra_type') to smaller number of road_types for which damage curves exist
        # road_mapping_dict = lookup.road_mapping() #The lookup class contains all kinds of data
        # gdf.rename(columns={'highway': 'infra_type'}, inplace=True)
        # gdf['road_type'] = gdf['infra_type']
        # gdf = gdf.replace({"road_type": road_mapping_dict})
>>>>>>> 8b18a8b3

        # TODO sometimes there are edges with multiple mappings ?? To check this
        # TODO I, Kees think this is a dangerous cleanup procedure with possible unexpected outcomes
        # cleanup of gdf
        for column in gdf.columns:
            gdf[column] = gdf[column].apply(
                rd.apply_cleanup
            )  # Todo: rename function, this is too vague.

<<<<<<< HEAD
        # TODO: MOVE TO CLEANUP FUNCTIONALITY
        # cleanup and complete the lane data.
        ### Try to convert all data to floats
        try:
            gdf.lanes = gdf.lanes.astype(
                "float"
            )  # floats instead of ints because ints cannot be nan.
        except:
            logging.warning(
                "Available lane data cannot simply be converted to float/int, RA2CE will try a clean-up."
            )
            gdf.lanes = clean_lane_data(gdf.lanes)

        gdf.lanes = gdf.lanes.round(
            0
        )  # round to nearest integer, but save as float format
        nans = (
            gdf.lanes.isnull()
        )  # boolean with trues for all nans, i.e. all road segements without lane data
        if nans.sum() > 0:
            logging.warning(
                """Of the {} road segments, only {} had lane data, so for {} the '
                            lane data will be interpolated from the existing data""".format(
                    len(gdf.lanes), (~nans).sum(), nans.sum()
                )
            )
            lane_stats = create_summary_statistics(gdf)

            # Replace the missing lane data the neat way (without pandas SettingWithCopyWarning)
            lane_nans_mask = gdf.lanes.isnull()
            gdf.loc[lane_nans_mask, "lanes"] = gdf.loc[
                lane_nans_mask, "road_type"
            ].replace(lane_stats)
            logging.warning(
                "Interpolated the missing lane data as follows: {}".format(lane_stats)
            )

            # Todo: write the whole interpolater object

            # This worked but raises an error
            # lane_nans = gdf[gdf.lanes.isnull()]  # mask all nans in lane data
            # lane_nans['lanes'] =  lane_nans['road_type'].replace(lane_stats)
            # gdf.loc[lane_nans.index, :] = lane_nans

            # Todo: What if for one road type all lane data is missing?
            # Todo: we could script a seperate work-around for this situation, for now we just raise an assertion
            assert not (np.nan in gdf.lanes.unique())  # all nans should be replaced
=======
        # # cleanup and complete the lane data.
        # ### Try to convert all data to floats
        # try:
        #     gdf.lanes = gdf.lanes.astype('float') #floats instead of ints because ints cannot be nan.
        # except:
        #     logging.warning('Available lane data cannot simply be converted to float/int, RA2CE will try a clean-up.')
        #     gdf.lanes = clean_lane_data(gdf.lanes)
        #
        # gdf.lanes = gdf.lanes.round(0) #round to nearest integer, but save as float format
        # nans = gdf.lanes.isnull() #boolean with trues for all nans, i.e. all road segements without lane data
        # if nans.sum() > 0:
        #     logging.warning("""Of the {} road segments, only {} had lane data, so for {} the '
        #                     lane data will be interpolated from the existing data""".format(
        #         len(gdf.lanes),(~nans).sum(),nans.sum()))
        #     lane_stats = create_summary_statistics(gdf)
        #
        #     #Replace the missing lane data the neat way (without pandas SettingWithCopyWarning)
        #     lane_nans_mask = gdf.lanes.isnull()
        #     gdf.loc[lane_nans_mask, 'lanes'] = gdf.loc[lane_nans_mask, 'road_type'].replace(lane_stats)
        #     logging.warning('Interpolated the missing lane data as follows: {}'.format(lane_stats))
        #
        #     #Todo: write the whole interpolater object
        #
        #     #This worked but raises an error
        #     #lane_nans = gdf[gdf.lanes.isnull()]  # mask all nans in lane data
        #     #lane_nans['lanes'] =  lane_nans['road_type'].replace(lane_stats)
        #     #gdf.loc[lane_nans.index, :] = lane_nans
        #
        #     # Todo: What if for one road type all lane data is missing?
        #     # Todo: we could script a seperate work-around for this situation, for now we just raise an assertion
        #     assert not (np.nan in gdf.lanes.unique()) #all nans should be replaced
>>>>>>> 8b18a8b3

        # calculate direct damage
        road_gdf_damage = rd.calculate_direct_damage(gdf)
        return road_gdf_damage

    def effectiveness_measures(self, analysis):
        """This function calculated the efficiency of measures. Input is a csv file with efficiency
        and a list of different aspects you want to check.
        """
        em = EffectivenessMeasures(self.config, analysis)
        effectiveness_dict = em.load_effectiveness_table(
            self.config["input"] / "direct"
        )

        if self.graphs["base_network_hazard"] is None:
            gdf_in = gpd.read_feather(self.config["files"]["base_network_hazard"])

        if analysis["create_table"] is True:
            df = em.create_feature_table(
                self.config["input"] / "direct" / analysis["file_name"]
            )
        else:
            df = em.load_table(
                self.config["input"] / "direct",
                analysis["file_name"].replace(".shp", ".csv"),
            )

        df = em.calculate_strategy_effectiveness(df, effectiveness_dict)
        df = em.knmi_correction(df)
        df_cba, costs_dict = em.cost_benefit_analysis(effectiveness_dict)
        df_cba.round(2).to_csv(
            self.config["output"] / analysis["analysis"] / "cost_benefit_analysis.csv",
            decimal=",",
            sep=";",
            index=False,
            float_format="%.2f",
        )
        df = em.calculate_cost_reduction(df, effectiveness_dict)
        df_costs = em.calculate_strategy_costs(df, costs_dict)
        df_costs = df_costs.astype(float).round(2)
        df_costs.to_csv(
            self.config["output"] / analysis["analysis"] / "output_analysis.csv",
            decimal=",",
            sep=";",
            index=False,
            float_format="%.2f",
        )
        gdf = gdf_in.merge(df, how="left", on="LinkNr")
        return gdf

<<<<<<< HEAD
    def execute(self):
        """Executes the direct analysis."""
        for analysis in self.config["direct"]:
            logging.info(
                f"----------------------------- Started analyzing '{analysis['name']}'  -----------------------------"
            )
            starttime = time.time()

            if analysis["analysis"] == "direct":

                gdf = self.road_damage(analysis)

            elif analysis["analysis"] == "effectiveness_measures":
                gdf = self.effectiveness_measures(analysis)

            else:
                gdf = []

            output_path = self.config["output"] / analysis["analysis"]
            if analysis["save_shp"]:
                shp_path = output_path / (analysis["name"].replace(" ", "_") + ".shp")
                save_gdf(gdf, shp_path)
            if analysis["save_csv"]:
                csv_path = output_path / (analysis["name"].replace(" ", "_") + ".csv")
                del gdf["geometry"]
                gdf.to_csv(csv_path, index=False)

            endtime = time.time()
            logging.info(
                f"----------------------------- Analysis '{analysis['name']}' finished. "
                f"Time: {str(round(endtime - starttime, 2))}s  -----------------------------"
            )
=======



>>>>>>> 8b18a8b3


class RoadDamage:
    def calculate_direct_damage(self, road_gdf):
        """
        Calculates the direct damage for all road segments with exposure data using a depth-damage curve
        Arguments:
            *road_gdf* (GeoPandas DataFrame) :
        Returns:
            *road_gdf* (GeoPandas DataFrame) :
        """

        # apply the add_default_lanes function to add default number of lanes
        # load lookup tables
        # These factors are derived from: Van Ginkel et al. 2021: https://nhess.copernicus.org/articles/21/1011/2021/
        logging.warning(
            "Damage calculations are based on Van Ginkel et al. 2021: https://nhess.copernicus.org/articles/21/1011/2021/"
        )
        logging.warning(
            """All damages represent the former EU-28 (before Brexit), 2015-pricelevel in Euro's.
                            To convert to local currency, these need to be:
                                multiplied by the ratio (pricelevel_XXXX / pricelevel_2015)
                                multiply by the ratio (local_GDP_per_capita / EU-28-2015-GDP_per_capita)          
                            EU-28-2015-GDP_per_capita = 39.200 euro
                        """
        )
        logging.warning(
            "These numbers assume that motorways that each driving direction is mapped as a seperate segment such as in OSM!!!"
        )
        lane_damage_correction = lookup.road_damage_correction()
        dict_max_damages = (
            lookup.max_damages()
        )  # In fact this is a new construction costs
        max_damages_huizinga = lookup.max_damages_huizinga()
        interpolators = (
            lookup.flood_curves()
        )  # input: water depth (cm); output: damage (fraction road construction costs)
        curve_names = [name for name in interpolators]

        # Find the hazard columns
        val_cols = [
            col for col in road_gdf.columns if (col[0].isupper() and col[1] == "_")
        ]

        # group the val cols:
        # Todo: make a hazard class?
        # For now: this is how we do the hazard bookkeeping:
        # F_EV1_ma
        # F = flood; _ ; EV = event-based + number event; _ ; _ ma/mi/mi/av/fr = maximum, minimum, average fraction that is affected

        # case we are dealing with events:
        event_cols = [x for x in val_cols if "_EV" in x]
        rp_cols = [
            x for x in val_cols if "_RP" in x
        ]  # todo test the workflow for event data
        if len(event_cols) > 0 and len(rp_cols) == 0:
            # case only event data is provided
            # unique_events = set([x.split('_')[1] for x in event_cols]) #set of unique events
            # hazard_stats = set([x.split('_')[2] for x in event_cols]) #set of hazard info per event

            event_gdf = event_hazard_network_gdf(
                road_gdf, val_cols
            )  # Create data structure for event hazard data
            event_gdf.calculate_damage_HZ(interpolators["HZ"], max_damages_huizinga)
            # event_gdf.calculate_damage_OSdaMage(interpolators,dict_max_damages)

            result_gdf = event_gdf.gdf

        # case we are dealing with return period
        elif len(rp_cols) > 0 and len(event_cols) == 0:
            # case only return period data is provided
            # return_period_gdf = event_hazard_network_gdf(road_gdf,val_cols) #Create datastructure for RP hazard data
            return_period_gdf = DamageNetworkReturnPeriods(road_gdf, val_cols)

            damage_function = "OSD"  # can be 'HZ', 'OSD' or 'manual' #Todo: supply this information from a higher level

            return_period_gdf.main(damage_function=damage_function)
            result_gdf = return_period_gdf.gdf

        else:
            raise ValueError(
                """"The hazard calculation does not know 
            what to do if {} event_cols and {} rp_cols are provided""".format(
                    len(event_cols), len(rp_cols)
                )
            )

        return result_gdf

    @staticmethod
    def apply_lane_damage_correction(lane_damage_correction, road_type, lanes):
        """See load_lane_damage_correction; this function only avoids malbehaviour for weird lane numbers"""
        if lanes < 1:  # if smaller than the mapped value -> correct with minimum value
            lanes = 1
        if (
            lanes > 6
        ):  # if larger than largest mapped value -> use maximum value (i.e. 6 lanes)
            lanes = 6
        return lane_damage_correction[road_type][lanes]

    @staticmethod
    def apply_huizinga_max_dam(max_damages_huizinga, road_type, lanes):
        """See load_lane_damage_correction; this function only avoids malbehaviour for weird lane numbers"""
        if lanes < 1:  # if smaller than the mapped value -> correct with minimum value
            lanes = 1
        if (
            lanes > 6
        ):  # if larger than largest mapped value -> use maximum value (i.e. 6 lanes)
            lanes = 6
        return max_damages_huizinga[road_type][lanes]

    @staticmethod
    def apply_cleanup(x):
        """Cleanup for entries in dataframe, where there is a list with two values for a single field.

        This happens when there is both a primary_link and a primary infra_type.
        x[0] indicates the values of the primary_link infra_type
        x[1] indicates the values of the primary infra_type
        """
        if x is None:
            return None
        if type(x) == list:
            return x[1]  # 1 means select primary infra_type
        else:
            return x


def save_gdf(gdf, save_path):
    """Takes in a geodataframe object and outputs shapefiles at the paths indicated by edge_shp and node_shp

    Arguments:
        gdf [geodataframe]: geodataframe object to be converted
        edge_shp [str]: output path including extension for edges shapefile
        node_shp [str]: output path including extension for nodes shapefile
    Returns:
        None
    """
    # save to shapefile
    gdf.crs = "epsg:4326"  # TODO: decide if this should be variable with e.g. an output_crs configured

    for col in gdf.columns:
        if gdf[col].dtype == object and col != gdf.geometry.name:
            gdf[col] = gdf[col].astype(str)

    gdf.to_file(save_path, driver="ESRI Shapefile", encoding="utf-8")
    logging.info("Results saved to: {}".format(save_path))


# DATA STRUCTURES
# Todo: make a general class from which these two datatypes inheret.
class rp_hazard_network_gdf_standalone:
    """A road network gdf with hazard data per return period stored in it. This can be used for EAD calculation

    @Author: Kees van Ginkel, - I made this as an example of how we could develop the code more object-based

    Mandatory attributes:
        *self.rps* (set)  : all available unique events
        *self.stats* (set)   : the available statistics
    """

    # Todo check how you can built this on top of geopandas df
    def __init__(self, road_gdf, val_cols):
        """Construct the network gdf and make some handy attributes

        Arguments:
            *road_gdf* (GeoPandas Dataframe) : the results from the hazard overlay module
            *val_cols* (list) : name of the columns that contain the return period data
        """
        # todo self.hazard name
        self.val_cols = val_cols
        self.rps = set(
            [x.split("_")[1] for x in val_cols]
        )  # set of unique return periods
        self.stats = set(
            [x.split("_")[2] for x in val_cols]
        )  # set of availabe hazard info per event
        self.gdf = road_gdf


# DATA STRUCTURES
class DamageNetwork:
    """A road network gdf with hazard data stored in it, and for which damages can be calculated"""

    def __init__(self, road_gdf, val_cols):
        """Construct the Data"""
        self.val_cols = val_cols
        self.gdf = road_gdf
        self.stats = set(
            [x.split("_")[2] for x in val_cols]
        )  # set of hazard info per event
        # events is missing

    ### Controlers
    def identify_hazard_type(self):  # This is a controler, which should not be here.
        pass

    ### Generic cleanup functionality
    def fix_extraordinary_lanes(self):
        """Remove exceptionally high/low lane numbers """
        # fixing lanes
        df = self.df
        df["lanes_copy"] = df["lanes"].copy()
        df["lanes"] = df["lanes_copy"].where(
            df["lanes_copy"].astype(float) >= 1.0, other=1.0
        )
        df["lanes"] = df["lanes_copy"].where(
            df["lanes_copy"].astype(float) <= 6.0, other=6.0
        )
        df = self.df

    def clean_and_interpolate_missing_lane_data(self):
        # cleanup and complete the lane data.
        ### Try to convert all data to floats
        gdf = self.gdf
        try:
            gdf.lanes = gdf.lanes.astype('float')  # floats instead of ints because ints cannot be nan.
        except:
            logging.warning('Available lane data cannot simply be converted to float/int, RA2CE will try a clean-up.')
            gdf.lanes = clean_lane_data(gdf.lanes)

        gdf.lanes = gdf.lanes.round(0)  # round to nearest integer, but save as float format
        nans = gdf.lanes.isnull()  # boolean with trues for all nans, i.e. all road segements without lane data
        if nans.sum() > 0:
            logging.warning("""Of the {} road segments, only {} had lane data, so for {} the '
                                    lane data will be interpolated from the existing data""".format(
                len(gdf.lanes), (~nans).sum(), nans.sum()))
            lane_stats = create_summary_statistics(gdf)

            # Replace the missing lane data the neat way (without pandas SettingWithCopyWarning)
            lane_nans_mask = gdf.lanes.isnull()
            gdf.loc[lane_nans_mask, 'lanes'] = gdf.loc[lane_nans_mask, 'road_type'].replace(lane_stats)
            logging.warning('Interpolated the missing lane data as follows: {}'.format(lane_stats))

            # Todo: write the whole interpolater object

            # This worked but raises an error
            # lane_nans = gdf[gdf.lanes.isnull()]  # mask all nans in lane data
            # lane_nans['lanes'] =  lane_nans['road_type'].replace(lane_stats)
            # gdf.loc[lane_nans.index, :] = lane_nans

            # Todo: What if for one road type all lane data is missing?
            # Todo: we could script a seperate work-around for this situation, for now we just raise an assertion
            assert not (np.nan in gdf.lanes.unique())  # all nans should be replaced

        self.gdf = gdf

    def remap_road_types_to_fewer_classes(self):
        """
        Creates a new new column road_types, which has a fewer number of road type categories
        e.g. -> 'motorway_junction' -> 'motorway'
        (Renames highway column to infra_type)
        :return:
        """
        # reduce the number of road types (col 'infra_type') to smaller number of road_types for which damage curves exist
        road_mapping_dict = lookup.road_mapping()  # The lookup class contains all kinds of data
        gdf = self.gdf
        gdf.rename(columns={'highway': 'infra_type'}, inplace=True) #Todo: this should probably not be done here
        gdf['road_type'] = gdf['infra_type']
        gdf = gdf.replace({"road_type": road_mapping_dict})
        self.gdf = gdf


    ### Damage handlers
    def calculate_damage_HZ(self, events):  # Todo: This should need less data
        """Arguments
        -> remove interpolator, max_damage_huizinga, curve-name
           *events* (list) = list of events (or return periods) to iterate over, these should match the hazard column names
        """
        # Todo: Dirty fixes, these should be read from the code
        hazard_prefix = "F"
        end = "me"  # indicate that you want to use the mean

        # Load the Huizinga damage functions
        curve_name = "HZ"

        df_max_damages_huizinga = pd.DataFrame.from_dict(lookup.max_damages_huizinga())
        max_damages_huizinga = lookup.max_damages_huizinga()
        interpolator = lookup.flood_curves()[
            "HZ"
        ]  # input: water depth (cm); output: damage (fraction road construction costs)

        df = self.df
        df["max_dam_hz"] = df_max_damages_huizinga.lookup(df["lanes"], df["road_type"])

        for event in events:
            df["dam_{}_{}".format(event, curve_name)] = round(
                df["max_dam_hz"].astype(float)  # max damage (euro/km)
                * interpolator(df["{}_{}_{}".format(hazard_prefix, event, end)]).astype(
                    float
                )  # damage curve  (-)
                * df["{}_{}_{}".format(hazard_prefix, event, "fr")].astype(
                    float
                )  # inundated fraction (-)
                * df["length"],
                2,
            )  # length segment (m)

        # Todo: still need to check the units
        logging.warning("Damage calculation units have not been checked!!! TODO")

        # Add the new columns add the right location to the df
        dam_cols = [c for c in df.columns if c.startswith("dam_")]
        self.gdf[dam_cols] = df[dam_cols]
        logging.info(
            "calculate_damage_HZ(): Damage calculation with the Huizinga damage functions was succesfull"
        )

    def calculate_damage_OSdaMage(self, events):
        """OSdaMage calculation not yet implemented"""
        # Todo: Dirty fixes, these should be read from the code
        hazard_prefix = "F"
        end = "me"  # indicate that you want to use the mean

        # Load the OSdaMage functions
        max_damages = lookup.max_damages()
        interpolators = lookup.flood_curves()
        interpolators.pop(
            "HZ"
        )  # input: water depth (cm); output: damage (fraction road construction costs)

        # Prepare the output files
        df = self.df
        df["tuple"] = [tuple([0] * 5)] * len(df["lanes"])

        # CALCULATE MINIMUM AND MAXIMUM CONSTRUCTION COST PER ROAD TYPE
        # pre-calculation of max damages per percentage (same for each C1-C6 category)
        df["lower_damage"] = (
            df["road_type"].copy().map(max_damages["Lower"])
        )  # i.e. min construction costs
        df["upper_damage"] = (
            df["road_type"].copy().map(max_damages["Upper"])
        )  # i.e. max construction costs

        # create separate column for each percentile of construction costs (is faster then tuple)
        for percentage in [
            0,
            25,
            50,
            75,
            100,
        ]:  # So this interpolates the min to the max damage
            df["damage_{}".format(percentage)] = (
                df["upper_damage"] * percentage / 100
            ) + (df["lower_damage"] * (100 - percentage) / 100)

        columns = []
        for curve_name, interpolator in interpolators.items():
            # print(curve_name, interpolator)
            for event in events:
                for percentage in [0, 25, 50, 75, 100]:
                    df["dam_{}_{}_{}".format(percentage, curve_name, event)] = round(
                        df["damage_{}".format(percentage)].astype(
                            float
                        )  # max damage (in euro/km)
                        * interpolator(
                            df["{}_{}_{}".format(hazard_prefix, event, end)]
                        ).astype(
                            float
                        )  # damage curve: fraction f(depth-cm) #Todo check units
                        * df["{}_{}_{}".format(hazard_prefix, event, "fr")].astype(
                            float
                        )  # inundated fraction of the segment
                        * df["length"].astype(float),
                        2,
                    )

                # This wraps it all in tuple again
                df["dam_{}_{}".format(curve_name, event)] = tuple(
                    zip(
                        df["dam_0_{}_{}".format(curve_name, event)],
                        df["dam_25_{}_{}".format(curve_name, event)],
                        df["dam_50_{}_{}".format(curve_name, event)],
                        df["dam_75_{}_{}".format(curve_name, event)],
                        df["dam_100_{}_{}".format(curve_name, event)],
                    )
                )

                # And throw way all intermediate results (that are not in the tuple)
                df = df.drop(
                    columns=[
                        "dam_{}_{}_{}".format(percentage, curve_name, event)
                        for percentage in [0, 25, 50, 75, 100]
                    ]
                )

        df = df.drop(columns=[c for c in df.columns if c.startswith("damage_")])

        # drop invalid combinations of damage curves and road types (C1-C4 for motorways; C5,C6 for other)
        all_dam_cols = [c for c in df.columns if c.startswith("dam_")]
        motorway_curves = [
            c for c in all_dam_cols if int(c.split("_")[1][-1]) <= 4
        ]  # C1-C4
        other_curves = [
            c for c in all_dam_cols if int(c.split("_")[1][-1]) > 4
        ]  # C5, C6

        for curve in other_curves:
            df.loc[df["road_type"] == ("motorway" or "trunk"), curve] = np.nan

        for curve in motorway_curves:
            df.loc[df["road_type"] != ("motorway" or "trunk"), curve] = np.nan

        # Todo: still need to check the units
        logging.warning("Damage calculation units have not been checked!!! TODO")

        # Add the new columns add the right location to the df
        self.gdf[all_dam_cols] = df[all_dam_cols]
        logging.info(
            "calculate_damage_OSdaMage(): Damage calculation with the OSdaMage functions was succesfull"
        )

        ### Utils handlers

    def create_mask(self):
        """
        #Create a mask of only the dataframes with hazard data (to speed-up damage calculations)
        effect: *self.gdf_mask* = mask of only the rows with hazard data
        also returns this value
        """
        # because the fractions are often 0 (also if the rest is nan, this messes up the .isna)
        val_cols_temp = [c for c in self.val_cols if "_fr" not in c]

        gdf_mask = self.gdf.loc[~(self.gdf[val_cols_temp].isna()).all(axis=1)]
        self.gdf_mask = gdf_mask  # todo: not sure if we need to store the mask
        return gdf_mask


class DamageNetworkReturnPeriods(DamageNetwork):
    """A road network gdf with hazard data stored in it, and for which damages can be calculated

    @Author: Kees van Ginkel

    Mandatory attributes:
        *self.rps* (set)  : all available unique events
        *self.stats* (set)   : the available statistics
    """

    def __init__(self, road_gdf, val_cols):
        # Construct using the parent class __init__
        DamageNetwork.__init__(self, road_gdf, val_cols)
        self.return_periods = set(
            [x.split("_")[1] for x in val_cols]
        )  # set of unique return_periods

    ### Controlers for EAD calculation
    def main(self, damage_function):
        """Controler for doing the EAD calculation

        Arguments:
            *damage_function* = damage function that is to be used, valid arguments are: 'HZ', 'OSD', 'MAN'

        """

        assert len(self.return_periods) > 0, "no return periods identified"
        assert "me" in self.stats, "mean water depth (key: me) is missing"
        assert "fr" in self.stats, "inundated fraction (key: fr) is missing"


        #CLEANUPS
        self.remap_road_types_to_fewer_classes()
        self.clean_and_interpolate_missing_lane_data()

        gdf_mask = self.create_mask()

        # create dataframe from gdf  #Todo: check why this is necessary
        column_names = list(gdf_mask.columns)
        column_names.remove("geometry")
        df = gdf_mask[column_names]

        self.df = df  # helper dataframe to speedup the analysis
        self.fix_extraordinary_lanes()

        if damage_function == "HZ":
            self.calculate_damage_HZ(events=self.return_periods)

        if damage_function == "OSD":
            self.calculate_damage_OSdaMage(events=self.return_periods)


class event_hazard_network_gdf:  # DEPRECIATED, SEE THE ABOVE CLASSES STRUCTURE!!!
    """A road network gdf with hazard data per event stored in it.

    @Author: Kees van Ginkel, - I made this as an example of how we could develop the code more object-based

    Mandatory attributes:
        *self.events* (set)  : all available unique events
        *self.stats* (set)   : the available statistics
    """

    # Todo check how you can built this on top of geopandas df
    def __init__(
        self, road_gdf, val_cols
    ):  # TODO: DONE, THIS IS ALREADY IMPLEMENTED IN THE NEW DamageNetwork
        """Construct the network gdf and make some handy attributes"""
        # todo self.hazard name
        self.val_cols = val_cols
        self.events = set([x.split("_")[1] for x in val_cols])  # set of unique events
        self.stats = set(
            [x.split("_")[2] for x in val_cols]
        )  # set of hazard info per event
        self.gdf = road_gdf

    def create_mask(
        self,
    ):  # TODO: DONE, THIS IS ALREADY IMPLEMENTED IN THE NEW DamageNetwork
        """
        #Create a mask of only the dataframes with hazard data (to speed-up damage calculations)
        effect: *self.gdf_mask* = mask of only the rows with hazard data
        also returns this value
        """
        # because the fractions are often 0 (also if the rest is nan, this messes up the .isna)
        val_cols_temp = [c for c in self.val_cols if "_fr" not in c]

        gdf_mask = self.gdf.loc[~(self.gdf[val_cols_temp].isna()).all(axis=1)]
        self.gdf_mask = gdf_mask  # todo: not sure if we need to store the mask
        return gdf_mask

    def calculate_damage_HZ(
        self, interpolator, max_damages_huizinga, curve_name="HZ"
    ):  # TODO: DONE, THIS IS ALREADY IMPLEMENTED IN THE NEW DamageNetwork
        """
        Calculate the road damage per event with the Huizinga damage functions
        #uses the mean inundation depth, and the inundated fraction
        Arguments:
            *self.gdf* (see init)
            *interpolator* (SciPy interpolator object) -- the interpolator function that belongs to the damage curve
            *max_damages_HZ* (dictionary) -- dictionary containing the max_damages per road-type and number of lanes, for the Huizinga
                                            damage curves specifically
            *curve (string) -- name of the max_damage dictionary; to save as column names in the output pandas DataFrame ->

        Effect:
            *self.gdf*  : Adds a new column wih
        """
        assert len(self.events) > 0
        assert (
            "me" in self.stats
        )  # mean water depth should be provided #todo if the mean is calculated over the whole or only inundated segment
        assert (
            "fr" in self.stats
        )  # the inundated fraction of the segment should be provided

        # Variable settings (not yet arguments)
        # Todo: Dirty fixes:
        hazard_prefix = "F"
        end = "me"  # indicate that you want to use the mean

        gdf_mask = self.create_mask()
        # create dataframe from gdf
        column_names = list(gdf_mask.columns)
        column_names.remove("geometry")
        df = gdf_mask[column_names]

        # fixing lanes #todo move out this function
        df["lanes_copy"] = df["lanes"].copy()
        df["lanes"] = df["lanes_copy"].where(
            df["lanes_copy"].astype(float) >= 1.0, other=1.0
        )
        df["lanes"] = df["lanes_copy"].where(
            df["lanes_copy"].astype(float) <= 6.0, other=6.0
        )

        df_max_damages_huizinga = pd.DataFrame.from_dict(max_damages_huizinga)
        df["max_dam_hz"] = df_max_damages_huizinga.lookup(df["lanes"], df["road_type"])

        for event in self.events:  # todo self
            df["dam_{}_{}".format(event, curve_name)] = round(
                df["max_dam_hz"].astype(float)  # max damage (euro/km)
                * interpolator(df["{}_{}_{}".format(hazard_prefix, event, end)]).astype(
                    float
                )  # damage curve  (-)
                * df["{}_{}_{}".format(hazard_prefix, event, "fr")].astype(
                    float
                )  # inundated fraction (-)
                * df["length"],
                2,
            )  # length segment (m)

        # Todo: still need to check the units
        logging.warning("Damage calculation units have not been checked!!! TODO")

        # Add the new columns add the right location to the df
        dam_cols = [c for c in df.columns if c.startswith("dam_")]
        self.gdf[dam_cols] = df[dam_cols]
        logging.info(
            "calculate_damage_HZ(): Damage calculation with the Huizinga damage functions was succesfull"
        )

    def calculate_damage_OSdaMage(
        self, interpolators, max_damages
    ):  # TODO: DONE, THIS HAS BEEN IMPLEMENTED
        """
        Calculate the road damage per event with OSdaMage functions
        #uses the mean inundation depth, and the inundated fraction
        Arguments:
            *self.gdf* (see init)
            *interpolators* (list of SciPy interpolator object) -- the interpolator function that belongs ....
                    ... to the damage curve, the keys are taken as the name of the objects
            *max_damages_* (dictionary) -- dictionary containing the max_damages per road-type

        Effect:
            *self.gdf*  : Adds new columns to the dataframe, one for each damage curve. They contain tuples with the
                            0, 25%, 50%, 75% and 100% of maximum damage
        """
        assert len(self.events) > 0
        assert (
            "me" in self.stats
        )  # mean water depth should be provided #todo if the mean is calculated over the whole or only inundated segment
        assert (
            "fr" in self.stats
        )  # the inundated fraction of the segment should be provided

        # Variable settings (not yet arguments)
        # Todo: Dirty fixes:
        hazard_prefix = "F"
        end = "me"  # indicate that you want to use the mean

        interpolators.pop(
            "HZ", None
        )  # drop the Huizinga interpolator if for some reason it is still around

        gdf_mask = self.create_mask()
        # create dataframe from gdf
        column_names = list(gdf_mask.columns)
        column_names.remove("geometry")
        df = gdf_mask[column_names]

        # fixing lanes #todo move out this function
        df["lanes_copy"] = df["lanes"].copy()
        df["lanes"] = df["lanes_copy"].where(
            df["lanes_copy"].astype(float) >= 1.0, other=1.0
        )
        df["lanes"] = df["lanes_copy"].where(
            df["lanes_copy"].astype(float) <= 6.0, other=6.0
        )

        df["tuple"] = [tuple([0] * 5)] * len(df["lanes"])

        # CALCULATE MINIMUM AND MAXIMUM CONSTRUCTION COST PER ROAD TYPE
        # pre-calculation of max damages per percentage (same for each C1-C6 category)
        df["lower_damage"] = (
            df["road_type"].copy().map(max_damages["Lower"])
        )  # i.e. min construction costs
        df["upper_damage"] = (
            df["road_type"].copy().map(max_damages["Upper"])
        )  # i.e. max construction costs

        # create separate column for each percentile of construction costs (is faster then tuple)
        for percentage in [
            0,
            25,
            50,
            75,
            100,
        ]:  # So this interpolates the min to the max damage
            df["damage_{}".format(percentage)] = (
                df["upper_damage"] * percentage / 100
            ) + (df["lower_damage"] * (100 - percentage) / 100)

        columns = []
        for curve_name, interpolator in interpolators.items():
            # print(curve_name, interpolator)
            for event in self.events:
                for percentage in [0, 25, 50, 75, 100]:
                    df["dam_{}_{}_{}".format(percentage, curve_name, event)] = round(
                        df["damage_{}".format(percentage)].astype(
                            float
                        )  # max damage (in euro/km)
                        * interpolator(
                            df["{}_{}_{}".format(hazard_prefix, event, end)]
                        ).astype(
                            float
                        )  # damage curve: fraction f(depth-cm) #Todo check units
                        * df["{}_{}_{}".format(hazard_prefix, event, "fr")].astype(
                            float
                        )  # inundated fraction of the segment
                        * df["length"].astype(float),
                        2,
                    )  # total segment length (m)

                # This wraps it all in tuple again
                df["dam_{}_{}".format(curve_name, event)] = tuple(
                    zip(
                        df["dam_0_{}_{}".format(curve_name, event)],
                        df["dam_25_{}_{}".format(curve_name, event)],
                        df["dam_50_{}_{}".format(curve_name, event)],
                        df["dam_75_{}_{}".format(curve_name, event)],
                        df["dam_100_{}_{}".format(curve_name, event)],
                    )
                )

                # And throw way all intermediate results (that are not in the tuple)
                df = df.drop(
                    columns=[
                        "dam_{}_{}_{}".format(percentage, curve_name, event)
                        for percentage in [0, 25, 50, 75, 100]
                    ]
                )

        df = df.drop(columns=[c for c in df.columns if c.startswith("damage_")])

        # drop invalid combinations of damage curves and road types (C1-C4 for motorways; C5,C6 for other)
        all_dam_cols = [c for c in df.columns if c.startswith("dam_")]
        motorway_curves = [
            c for c in all_dam_cols if int(c.split("_")[1][-1]) <= 4
        ]  # C1-C4
        other_curves = [
            c for c in all_dam_cols if int(c.split("_")[1][-1]) > 4
        ]  # C5, C6

        for curve in other_curves:
            df.loc[df["road_type"] == ("motorway" or "trunk"), curve] = np.nan

        for curve in motorway_curves:
            df.loc[df["road_type"] != ("motorway" or "trunk"), curve] = np.nan

        # Todo: still need to check the units
        logging.warning("Damage calculation units have not been checked!!! TODO")

        # Add the new columns add the right location to the df
        self.gdf[all_dam_cols] = df[all_dam_cols]
        logging.info(
            "calculate_damage_OSdaMage(): Damage calculation with the OSdaMage functions was succesfull"
        )


class EffectivenessMeasures:
    """This is a namespace for methods to calculate effectiveness of measures"""

    def __init__(self, config, analysis):
        self.analysis = analysis
        self.config = config
        self.return_period = analysis["return_period"]  # years
        self.repair_costs = analysis["repair_costs"]  # euro
        self.evaluation_period = analysis["evaluation_period"]  # years
        self.interest_rate = analysis["interest_rate"] / 100  # interest rate
        self.climate_factor = analysis["climate_factor"] / analysis["climate_period"]
        self.btw = 1.21  # VAT multiplication factor to include taxes

        # perform checks on input while initializing class
        if analysis["file_name"] is None:
            logging.error(
                "Effectiveness of measures calculation:... No input file configured. "
                "Please define an input file in the analysis.ini file "
            )
            quit()
        elif analysis["file_name"].split(".")[1] != "shp":
            logging.error(
                "Effectiveness of measures calculation:... Wrong input file configured. "
                "Extension of input file is -{}-, needs to be -shp- (shapefile)".format(
                    analysis["file_name"].split(".")[1]
                )
            )
            quit()
        elif (
            os.path.exists(config["input"] / "direct" / analysis["file_name"]) is False
        ):
            logging.error(
                "Effectiveness of measures calculation:... Input file doesnt exist..."
                " please place file in the following folder: {}".format(
                    config["input"] / "direct"
                )
            )
            quit()
        elif (
            os.path.exists(config["input"] / "direct" / "effectiveness_measures.csv")
            is False
        ):
            logging.error(
                "Effectiveness of measures calculation:... lookup table with effectiveness of measures doesnt exist..."
                " Please place the effectiveness_measures.csv file in the following folder: {}".format(
                    config["input"] / "direct"
                )
            )
            quit()

    @staticmethod
    def load_effectiveness_table(path):
        """This function loads a CSV table containing effectiveness of the different aspects for a number of strategies"""
        file_path = path / "effectiveness_measures.csv"
        df_lookup = pd.read_csv(file_path, index_col="strategies")
        return df_lookup.transpose().to_dict()

    @staticmethod
    def create_feature_table(file_path):
        """This function loads a table of features from the input folder"""
        logging.info("Loading feature dataframe...")
        gdf = gpd.read_file(file_path)
        logging.info("Dataframe loaded...")

        # cleaning up dataframe
        df = pd.DataFrame(gdf.drop(columns="geometry"))
        df = df[df["LinkNr"] != 0]
        df = df.sort_values(by=["LinkNr", "TARGET_FID"])
        df = df.rename(
            columns={
                "ver_hoog_m": "ver_hoger_m",
                "hwaafwho_m": "hwa_afw_ho_m",
                "slope_15_m": "slope_0015_m",
                "slope_1_m": "slope_001_m",
                "TARGET_FID": "target_fid",
                "Length": "length",
            }
        )
        df = df[
            [
                "LinkNr",
                "target_fid",
                "length",
                "dichtbij_m",
                "ver_hoger_m",
                "hwa_afw_ho_m",
                "gw_hwa_m",
                "slope_0015_m",
                "slope_001_m",
            ]
        ]

        # save as csv
        path, file = os.path.split(file_path)
        df.to_csv(os.path.join(path, file.replace(".shp", ".csv")), index=False)
        return df

    @staticmethod
    def load_table(path, file):
        """This method reads the dataframe created from"""
        file_path = path / file
        df = pd.read_csv(file_path)
        return df

    @staticmethod
    def knmi_correction(df, duration=60):
        """This function corrects the length of each segment depending on a KNMI factor.
        This factor is calculated using an exponential relation and was calculated using an analysis on all line elements
        a relation is establisched for a 10 minute or 60 minute rainfall period
        With a boolean you can decide to export length or the coefficient itself
        max 0.26 en 0.17
        """
        if duration not in [10, 60]:
            logging.error("Wrong duration configured, has to be 10 or 60")
            quit()
        logging.info(
            "Applying knmi length correction with duration of rainfall of -{}- minutes".format(
                duration
            )
        )

        coefficients_lookup = {
            10: {"a": 1.004826523, "b": -0.000220199, "max": 0.17},
            60: {"a": 1.012786829, "b": -0.000169182, "max": 0.26},
        }

        coefficient = coefficients_lookup[duration]
        df["coefficient"] = coefficient["a"] * np.exp(coefficient["b"] * df["length"])
        df["coefficient"] = df["coefficient"].where(
            df["length"].astype(float) <= 8000, other=coefficient["max"]
        )
        return df

    @staticmethod
    def calculate_effectiveness(df, name="standard"):
        """This function calculates effectiveness, based on a number of columns:
        'dichtbij_m', 'ver_hoger_m', 'hwa_afw_ho_m', 'gw_hwa_m', slope_0015_m' and 'slope_001_m'
        and contains the following steps:
        1. calculate the max of ver_hoger, hwa_afw_ho and gw_hwa columns --> verweg
        2. calculate maximum of slope0015 / 2 and slope 001 columns --> verkant
        3. calculate max of verweg, verkant and dichtbij
        4. calculate sum of verweg, verkant and dichtbij
        5. aggregate (sum) of values to LinkNr
        """
        # perform calculation of max length of ver weg elements and slope elements:
        df["slope_0015_m2"] = df["slope_0015_m"] / 2
        df["verweg_max"] = (
            df[["ver_hoger_m", "hwa_afw_ho_m", "gw_hwa_m"]].values.max(1).round(0)
        )
        df["verkant_max"] = df[["slope_0015_m2", "slope_001_m"]].values.max(1).round(0)

        # calculate gevoelig max and dum
        df["{}_gevoelig_max".format(name)] = (
            df[["verweg_max", "verkant_max", "dichtbij_m"]].values.max(1).round(0)
        )
        df["{}_gevoelig_sum".format(name)] = (
            df["verweg_max"] + df["verkant_max"] + df["dichtbij_m"]
        )

        # aggregate to link nr
        new_df = df[
            [
                "LinkNr",
                "length",
                "dichtbij_m",
                "ver_hoger_m",
                "hwa_afw_ho_m",
                "gw_hwa_m",
                "verweg_max",
                "verkant_max",
                "{}_gevoelig_max".format(name),
                "{}_gevoelig_sum".format(name),
            ]
        ]
        new_df = new_df.groupby(["LinkNr"]).sum()
        new_df["LinkNr"] = new_df.index
        new_df = new_df.reset_index(drop=True)

        return new_df[
            [
                "LinkNr",
                "length",
                "dichtbij_m",
                "ver_hoger_m",
                "hwa_afw_ho_m",
                "gw_hwa_m",
                "verweg_max",
                "verkant_max",
                "{}_gevoelig_max".format(name),
                "{}_gevoelig_sum".format(name),
            ]
        ]

    def calculate_strategy_effectiveness(self, df, effectiveness_dict):
        """This function calculates the efficacy for each strategy"""

        columns = [
            "dichtbij",
            "ver_hoger",
            "hwa_afw_ho",
            "gw_hwa",
            "slope_0015",
            "slope_001",
        ]

        # calculate standard effectiveness without factors
        df_total = self.calculate_effectiveness(df, name="standard")

        df_blockage = pd.read_csv(
            self.config["input"] / "direct" / "blockage_costs.csv"
        )
        df_total = df_total.merge(df_blockage, how="left", on="LinkNr")
        df_total["length"] = df_total[
            "afstand"
        ]  # TODO Remove this line as this is probably incorrect, just as a check

        # start iterating over different strategies in lookup dictionary
        for strategy in effectiveness_dict:
            logging.info("Calculating effectiveness of strategy: {}".format(strategy))
            lookup_dict = effectiveness_dict[strategy]
            df_temp = df.copy()

            # apply the effectiveness factor as read from the lookup table on each column:
            for col in columns:
                df_temp[col + "_m"] = df_temp[col + "_m"] * (1 - lookup_dict[col])

            # calculate the effectiveness and add as a new column to total dataframe
            df_new = self.calculate_effectiveness(df_temp, name=strategy)
            df_new = df_new.drop(
                columns={
                    "length",
                    "dichtbij_m",
                    "ver_hoger_m",
                    "hwa_afw_ho_m",
                    "gw_hwa_m",
                    "verweg_max",
                    "verkant_max",
                }
            )
            df_total = df_total.merge(df_new, how="left", on="LinkNr")

        return df_total

    def calculate_cost_reduction(self, df, effectiveness_dict):
        """This function calculates the yearly costs and possible reduction"""

        strategies = [strategy for strategy in effectiveness_dict]
        strategies.insert(0, "standard")

        # calculate costs
        for strategy in strategies:
            if strategy != "standard":
                df["max_effectiveness_{}".format(strategy)] = 1 - (
                    df["{}_gevoelig_sum".format(strategy)] / df["standard_gevoelig_sum"]
                )
            df["return_period"] = self.return_period * df["coefficient"]
            df["repair_costs_{}".format(strategy)] = (
                df["{}_gevoelig_max".format(strategy)] * self.repair_costs
            )
            df["blockage_costs_{}".format(strategy)] = df["blockage_costs"]
            df["yearly_repair_costs_{}".format(strategy)] = (
                df["repair_costs_{}".format(strategy)] / df["return_period"]
            )
            if strategy == "standard":
                df["yearly_blockage_costs_{}".format(strategy)] = (
                    df["blockage_costs_{}".format(strategy)] / df["return_period"]
                )
            else:
                df["yearly_blockage_costs_{}".format(strategy)] = (
                    df["blockage_costs_{}".format(strategy)]
                    / df["return_period"]
                    * (1 - df["max_effectiveness_{}".format(strategy)])
                )
            df["total_costs_{}".format(strategy)] = (
                df["yearly_repair_costs_{}".format(strategy)]
                + df["yearly_blockage_costs_{}".format(strategy)]
            )
            if strategy != "standard":
                df["reduction_repair_costs_{}".format(strategy)] = (
                    df["yearly_repair_costs_standard"]
                    - df["yearly_repair_costs_{}".format(strategy)]
                )
                df["reduction_blockage_costs_{}".format(strategy)] = (
                    df["yearly_blockage_costs_standard"]
                    - df["yearly_blockage_costs_{}".format(strategy)]
                )
                df["reduction_costs_{}".format(strategy)] = (
                    df["total_costs_standard"] - df["total_costs_{}".format(strategy)]
                )
                df["effectiveness_{}".format(strategy)] = 1 - (
                    df["total_costs_{}".format(strategy)] / df["total_costs_standard"]
                )
        return df

    def cost_benefit_analysis(self, effectiveness_dict):
        """This method performs cost benefit analysis"""

        def calc_npv(x, cols):
            pv = np.npv(self.interest_rate, [0] + list(x[cols]))
            return pv

        def calc_npv_factor(factor):
            cols = np.linspace(
                1,
                1 + (factor * self.evaluation_period),
                self.evaluation_period,
                endpoint=False,
            )
            return np.npv(self.interest_rate, [0] + list(cols))

        def calc_cash_flow(x, cols):
            cash_flow = x[cols].sum() + x["investment"]
            return cash_flow

        df_cba = pd.DataFrame.from_dict(effectiveness_dict).transpose()
        df_cba["strategy"] = df_cba.index
        df_cba = df_cba.drop(
            columns=[
                "dichtbij",
                "ver_hoger",
                "hwa_afw_ho",
                "gw_hwa",
                "slope_0015",
                "slope_001",
            ]
        )
        df_cba["investment"] = df_cba["investment"] * -1

        df_cba["lifespan"] = df_cba["lifespan"].astype(int)
        for col in ["om_pv", "pv", "cash_flow"]:
            df_cba.insert(0, col, 0)

        # add years
        for year in range(1, self.evaluation_period + 1):
            df_cba[str(year)] = df_cba["investment"].where(
                np.mod(year, df_cba["lifespan"]) == 0, other=0
            )
        year_cols = [str(year) for year in range(1, self.evaluation_period + 1)]

        df_cba["om_pv"] = df_cba.apply(lambda x: calc_npv(x, year_cols), axis=1)
        df_cba["pv"] = df_cba["om_pv"] + df_cba["investment"]
        df_cba["cash_flow"] = df_cba.apply(
            lambda x: calc_cash_flow(x, year_cols), axis=1
        )
        df_cba["costs"] = df_cba["pv"] * self.btw
        df_cba["costs_pmt"] = (
            np.pmt(
                self.interest_rate, df_cba["lifespan"], df_cba["investment"], when="end"
            )
            * self.btw
        )
        df_cba = df_cba.round(2)

        costs_dict = df_cba[["costs", "on_column"]].to_dict()
        costs_dict["npv_factor"] = calc_npv_factor(self.climate_factor)

        return df_cba, costs_dict

    @staticmethod
    def calculate_strategy_costs(df, costs_dict):
        """Method to calculate costs, benefits with net present value"""

        costs = costs_dict["costs"]
        columns = costs_dict["on_column"]

        def columns_check(df, columns):
            cols_check = []
            for col in columns:
                cols_check.extend(columns[col].split(";"))
            df_cols = list(df.columns)

            if any([True for col in cols_check if col not in df_cols]):
                cols = [col for col in cols_check if col not in df_cols]
                logging.error(
                    "Wrong column configured in effectiveness_measures csv file. column {} is not available in imported sheet.".format(
                        cols
                    )
                )
                quit()
            else:
                return True

        columns_check(df, columns)
        strategies = {col: columns[col].split(";") for col in columns}

        for strategy in strategies:
            df["{}_benefits".format(strategy)] = (
                df["reduction_costs_{}".format(strategy)] * costs_dict["npv_factor"]
            )
            select_col = strategies[strategy]
            if len(select_col) == 1:
                df["{}_costs".format(strategy)] = (
                    df[select_col[0]] * costs[strategy] * -1 / 1000
                )
            if len(select_col) > 1:
                df["{}_costs".format(strategy)] = (
                    (df[select_col[0]] - df[select_col[1]])
                    * costs[strategy]
                    * -1
                    / 1000
                )
                df["{}_costs".format(strategy)] = df["{}_costs".format(strategy)].where(
                    df["{}_costs".format(strategy)] > 1, other=np.nan
                )
            df["{}_bc_ratio".format(strategy)] = (
                df["{}_benefits".format(strategy)] / df["{}_costs".format(strategy)]
            )

        return df<|MERGE_RESOLUTION|>--- conflicted
+++ resolved
@@ -1,10 +1,5 @@
 # -*- coding: utf-8 -*-
 """
-<<<<<<< HEAD
-Created on 26-7-2021
-=======
-@authors: Kees van Ginkel, Bramka Jafino, Frederique de Groen, Martijn Kwant, Elco Koks
->>>>>>> 8b18a8b3
 """
 
 import logging
@@ -77,21 +72,11 @@
             gdf = gpd.read_feather(self.config["files"]["base_network_hazard"])
 
         # TODO: MOVE TO CLEANUP FUNCTIONALITY
-<<<<<<< HEAD
-        # reduce the number of road types (col 'infra_type') to smaller number of road_types for which damage curves exist
-        road_mapping_dict = (
-            lookup.road_mapping()
-        )  # The lookup class contains all kinds of data
-        gdf.rename(columns={"highway": "infra_type"}, inplace=True)
-        gdf["road_type"] = gdf["infra_type"]
-        gdf = gdf.replace({"road_type": road_mapping_dict})
-=======
         # # reduce the number of road types (col 'infra_type') to smaller number of road_types for which damage curves exist
         # road_mapping_dict = lookup.road_mapping() #The lookup class contains all kinds of data
         # gdf.rename(columns={'highway': 'infra_type'}, inplace=True)
         # gdf['road_type'] = gdf['infra_type']
         # gdf = gdf.replace({"road_type": road_mapping_dict})
->>>>>>> 8b18a8b3
 
         # TODO sometimes there are edges with multiple mappings ?? To check this
         # TODO I, Kees think this is a dangerous cleanup procedure with possible unexpected outcomes
@@ -101,55 +86,6 @@
                 rd.apply_cleanup
             )  # Todo: rename function, this is too vague.
 
-<<<<<<< HEAD
-        # TODO: MOVE TO CLEANUP FUNCTIONALITY
-        # cleanup and complete the lane data.
-        ### Try to convert all data to floats
-        try:
-            gdf.lanes = gdf.lanes.astype(
-                "float"
-            )  # floats instead of ints because ints cannot be nan.
-        except:
-            logging.warning(
-                "Available lane data cannot simply be converted to float/int, RA2CE will try a clean-up."
-            )
-            gdf.lanes = clean_lane_data(gdf.lanes)
-
-        gdf.lanes = gdf.lanes.round(
-            0
-        )  # round to nearest integer, but save as float format
-        nans = (
-            gdf.lanes.isnull()
-        )  # boolean with trues for all nans, i.e. all road segements without lane data
-        if nans.sum() > 0:
-            logging.warning(
-                """Of the {} road segments, only {} had lane data, so for {} the '
-                            lane data will be interpolated from the existing data""".format(
-                    len(gdf.lanes), (~nans).sum(), nans.sum()
-                )
-            )
-            lane_stats = create_summary_statistics(gdf)
-
-            # Replace the missing lane data the neat way (without pandas SettingWithCopyWarning)
-            lane_nans_mask = gdf.lanes.isnull()
-            gdf.loc[lane_nans_mask, "lanes"] = gdf.loc[
-                lane_nans_mask, "road_type"
-            ].replace(lane_stats)
-            logging.warning(
-                "Interpolated the missing lane data as follows: {}".format(lane_stats)
-            )
-
-            # Todo: write the whole interpolater object
-
-            # This worked but raises an error
-            # lane_nans = gdf[gdf.lanes.isnull()]  # mask all nans in lane data
-            # lane_nans['lanes'] =  lane_nans['road_type'].replace(lane_stats)
-            # gdf.loc[lane_nans.index, :] = lane_nans
-
-            # Todo: What if for one road type all lane data is missing?
-            # Todo: we could script a seperate work-around for this situation, for now we just raise an assertion
-            assert not (np.nan in gdf.lanes.unique())  # all nans should be replaced
-=======
         # # cleanup and complete the lane data.
         # ### Try to convert all data to floats
         # try:
@@ -181,7 +117,6 @@
         #     # Todo: What if for one road type all lane data is missing?
         #     # Todo: we could script a seperate work-around for this situation, for now we just raise an assertion
         #     assert not (np.nan in gdf.lanes.unique()) #all nans should be replaced
->>>>>>> 8b18a8b3
 
         # calculate direct damage
         road_gdf_damage = rd.calculate_direct_damage(gdf)
@@ -232,24 +167,10 @@
         gdf = gdf_in.merge(df, how="left", on="LinkNr")
         return gdf
 
-<<<<<<< HEAD
-    def execute(self):
-        """Executes the direct analysis."""
-        for analysis in self.config["direct"]:
-            logging.info(
-                f"----------------------------- Started analyzing '{analysis['name']}'  -----------------------------"
-            )
-            starttime = time.time()
-
-            if analysis["analysis"] == "direct":
-
-                gdf = self.road_damage(analysis)
-
-            elif analysis["analysis"] == "effectiveness_measures":
-                gdf = self.effectiveness_measures(analysis)
-
-            else:
-                gdf = []
+
+
+
+
 
             output_path = self.config["output"] / analysis["analysis"]
             if analysis["save_shp"]:
@@ -265,11 +186,6 @@
                 f"----------------------------- Analysis '{analysis['name']}' finished. "
                 f"Time: {str(round(endtime - starttime, 2))}s  -----------------------------"
             )
-=======
-
-
-
->>>>>>> 8b18a8b3
 
 
 class RoadDamage:
