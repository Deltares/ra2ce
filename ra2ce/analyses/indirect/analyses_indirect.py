--- conflicted
+++ resolved
@@ -87,10 +87,10 @@
         """This is the function to analyse roads with a single link disruption and an alternative route.
         :param graph: graph on which to run analysis (MultiDiGraph)
         :return: df with dijkstra detour distance and path results
-        """        
+        """
         losses_fn = self.config['static'] / 'hazard' / analysis['loss_per_distance']
         losses_df = pd.read_excel(losses_fn, sheet_name='Sheet1')
-        
+
         if analysis['loss_type'] == 'categorized':
             disruption_fn = self.config['static'] / 'hazard' / analysis['disruption_per_category']
             disruption_df = pd.read_excel(disruption_fn, sheet_name='Sheet1')
@@ -121,7 +121,7 @@
 
                 # calculate the difference in distance
                 dif_dist_list.append(alt_dist - data[analysis['weighing']])
-                
+
                 detour_exist_list.append(1)
             else:
                 alt_dist_list.append(np.NaN)
@@ -137,7 +137,7 @@
         gdf['alt_nodes'] = alt_nodes_list
         gdf['diff_dist'] = dif_dist_list
         gdf['detour_exist'] = detour_exist_list
-        
+
         if analysis['loss_type'] == 'uniform': #assume uniform threshold for disruption
             for hz in self.config['hazard_names']:
                 for col in analysis['traffic_cols'].split(","):
@@ -146,7 +146,7 @@
                     # no_detour_losses = traffic_per_day[veh/day] * occupancy[person/veh] * gdp_percapita_per_day[USD/person] * duration_disruption[hour] / 24[hour/day]
                     gdf.loc[(gdf['detour_exist']==0) & (gdf[hz+'_'+analysis['aggregate_wl']] > analysis['threshold']), col+'_nodetour_losses'] = gdf[col] * losses_df.loc[losses_df['traffic_class']==col, 'occupancy'].values[0] * analysis['gdp_percapita'] * analysis['uniform_duration'] / 24
                 gdf['total_losses'] = np.nansum(gdf[[x for x in gdf.columns if 'losses' in x]], axis=1)
-            
+
         if analysis['loss_type'] == 'categorized':
             for hz in self.config['hazard_names']:
                 road_classes = [x for x in disruption_df.columns if 'class' in x]
@@ -158,10 +158,10 @@
                     if i < len(road_classes)-1:
                         disruption_df['class_identifier'] += '_nextclass_'
                         gdf['class_identifier'] += '_nextclass_'
-                
+
                 all_road_categories = np.unique(gdf['class_identifier'])
                 gdf['duration_disruption'] = 0
-                
+
                 for lb in np.unique(disruption_df['lower_bound']):
                     disruption_df_ = disruption_df.loc[disruption_df['lower_bound']==lb]
                     ub = disruption_df_['upper_bound'].values[0]
@@ -169,7 +169,7 @@
                         ub = 1e10
                     for road_cat in all_road_categories:
                         gdf.loc[(gdf[hz+'_'+analysis['aggregate_wl']] > lb) & (gdf[hz+'_'+analysis['aggregate_wl']] <= ub) & (gdf['class_identifier'] == road_cat), 'duration_disruption'] = disruption_df_.loc[disruption_df_['class_identifier'] == road_cat, 'duration_disruption'].values[0]
-                
+
                 for col in analysis['traffic_cols'].split(","):
                     # detour_losses = traffic_per_day[veh/day] * detour_distance[meter] * cost_per_meter[USD/meter/vehicle] * duration_disruption[hour] / 24[hour/day]
                     gdf.loc[gdf['detour_exist']==1, col+'_detour_losses'] = gdf[col] * gdf['diff_dist'] * losses_df.loc[losses_df['traffic_class']==col, 'cost'].values[0] * gdf['duration_disruption'] / 24
@@ -178,7 +178,7 @@
                 gdf['total_losses'] = np.nansum(gdf[[x for x in gdf.columns if 'losses' in x]], axis=1)
 
         return gdf
-    
+
     def multi_link_redundancy(self, graph, analysis):
         """
         The function removes all links of a variable that have a minimum value
@@ -258,11 +258,11 @@
         """
         losses_fn = self.config['static'] / 'hazard' / analysis['loss_per_distance']
         losses_df = pd.read_excel(losses_fn, sheet_name='Sheet1')
-        
+
         if analysis['loss_type'] == 'categorized':
             disruption_fn = self.config['static'] / 'hazard' / analysis['disruption_per_category']
             disruption_df = pd.read_excel(disruption_fn, sheet_name='Sheet1')
-        
+
         results = []
         for hz in self.config['hazard_names']:
             # Create a geodataframe from the full graph
@@ -308,7 +308,7 @@
                                 zip(gdf['alt_dist'], gdf[analysis['weighing']])]
 
             gdf['hazard'] = hz+'_'+analysis['aggregate_wl']
-            
+
             if analysis['loss_type'] == 'uniform': #assume uniform threshold for disruption
                 for col in analysis['traffic_cols'].split(","):
                     # detour_losses = traffic_per_day[veh/day] * detour_distance[meter] * cost_per_meter[USD/meter/vehicle] * duration_disruption[hour] / 24[hour/day]
@@ -316,7 +316,6 @@
                     # no_detour_losses = traffic_per_day[veh/day] * occupancy_per_vehicle[person/veh] * duration_disruption[hour] / 24[hour/day] * gdp_percapita_per_day [USD/person]
                     gdf.loc[gdf['connected']==0, col+'_losses_nodetour'] = gdf[col] * losses_df.loc[losses_df['traffic_class']==col, 'occupancy'].values[0] * analysis['gdp_percapita'] * analysis['uniform_duration'] / 24
                 gdf['total_losses'] = np.nansum(gdf[[x for x in gdf.columns if 'losses' in x]], axis=1)
-                    
 
             if analysis['loss_type'] == 'categorized': #assume different disruption type depending on flood depth and road types
                 road_classes = [x for x in disruption_df.columns if 'class' in x]
@@ -328,10 +327,10 @@
                     if i < len(road_classes)-1:
                         disruption_df['class_identifier'] += '_nextclass_'
                         gdf['class_identifier'] += '_nextclass_'
-                
+
                 all_road_categories = np.unique(gdf['class_identifier'])
                 gdf['duration_disruption'] = 0
-                
+
                 for lb in np.unique(disruption_df['lower_bound']):
                     disruption_df_ = disruption_df.loc[disruption_df['lower_bound']==lb]
                     ub = disruption_df_['upper_bound'].values[0]
@@ -339,19 +338,19 @@
                         ub = 1e10
                     for road_cat in all_road_categories:
                         gdf.loc[(gdf[hz+'_'+analysis['aggregate_wl']] > lb) & (gdf[hz+'_'+analysis['aggregate_wl']] <= ub) & (gdf['class_identifier'] == road_cat), 'duration_disruption'] = disruption_df_.loc[disruption_df_['class_identifier'] == road_cat, 'duration_disruption'].values[0]
-                
+
                 for col in analysis['traffic_cols'].split(","):
                     # detour_losses = traffic_per_day[veh/day] * detour_distance[meter] * cost_per_meter[USD/meter/vehicle] * duration_disruption[hour] / 24[hour/day]
                     gdf.loc[gdf['connected']==1, col+'_losses_detour'] = gdf[col] * gdf['diff_dist'] * losses_df.loc[losses_df['traffic_class']==col, 'cost'].values[0] * gdf['duration_disruption'] / 24
                     # no_detour_losses = traffic_per_day[veh/day] * occupancy[person/veh] * gdp_percapita[USD/person] * duration_disruption[hour] / 24[hour/day]
                     gdf.loc[gdf['connected']==0, col+'_losses_nodetour'] = gdf[col] * losses_df.loc[losses_df['traffic_class']==col, 'occupancy'].values[0] * analysis['gdp_percapita'] * gdf['duration_disruption'] / 24
                 gdf['total_losses'] = np.nansum(gdf[[x for x in gdf.columns if 'losses' in x]], axis=1)
-                
+
             results.append(gdf)
-                
+
         aggregated_results = pd.concat(results, ignore_index=True)
         return aggregated_results
-    
+
     def optimal_route_origin_destination(self, graph, analysis):
         # Calculate the preferred routes
         name = analysis['name'].replace(' ', '_')
@@ -466,7 +465,12 @@
             elif analysis['analysis'] == 'multi_link_origin_destination':
                 g = nx.read_gpickle(self.config['files']['origins_destinations_graph_hazard'])
                 gdf = self.multi_link_origin_destination(g, analysis)
-<<<<<<< HEAD
+            elif analysis['analysis'] == 'single_link_losses':
+                g = nx.read_gpickle(self.config['files']['base_graph_hazard'])
+                gdf = self.single_link_losses(g, analysis)
+            elif analysis['analysis'] == 'multi_link_losses':
+                g = nx.read_gpickle(self.config['files']['base_graph_hazard'])
+                gdf = self.multi_link_losses(g, analysis)
             elif analysis['analysis'] == 'optimal_route_origin_closest_destination':
                 g = nx.read_gpickle(self.config['files']['origins_destinations_graph'])
                 base_graph, opt_routes, destination = self.optimal_route_origin_closest_destination(g, analysis)
@@ -486,14 +490,6 @@
                 # TODO MAKE ONE GDF FROM RESULTS?
                 g = nx.read_gpickle(self.config['files']['origins_destinations_graph'])
                 gdf = self.multi_link_origin_closest_destination(g, analysis)
-=======
-            elif analysis['analysis'] == 'single_link_losses':
-                g = nx.read_gpickle(self.config['files']['base_graph_hazard'])
-                gdf = self.single_link_losses(g, analysis)
-            elif analysis['analysis'] == 'multi_link_losses':
-                g = nx.read_gpickle(self.config['files']['base_graph_hazard'])
-                gdf = self.multi_link_losses(g, analysis)
->>>>>>> dc4bc006
             elif analysis['analysis'] == 'losses':
 
                 if self.graphs['base_network_hazard'] is None:
