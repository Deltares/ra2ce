import pytest

from ra2ce.analysis.losses.resilience_curves.resilience_curves import ResilienceCurves
from ra2ce.network.network_config_data.enums.road_type_enum import RoadTypeEnum


class TestResilienceCurve:
    @pytest.fixture(name="valid_resilience_curves")
    def _get_valid_resilience_curves(
        self,
        resilience_curves_data: list[
            tuple[RoadTypeEnum, tuple[float, float], list[float], list[float]]
        ],
    ):
        _data_tuples = tuple(zip(*resilience_curves_data))
        return ResilienceCurves(
            link_type=_data_tuples[0],
            hazard_range=_data_tuples[1],
            duration_steps=_data_tuples[2],
            functionality_loss_ratio=_data_tuples[3],
        )

    @pytest.mark.parametrize(
        "link_type, hazard_range, expected",
        [
            pytest.param(
                RoadTypeEnum.MOTORWAY, (0.2, 0.5), [3.0, 5.0], id="Motorway 0.2"
            ),
            pytest.param(
                RoadTypeEnum.MOTORWAY, (0.5, 1.2), [2.0, 4.0], id="Motorway 0.5"
            ),
        ],
    )
    def test_get_duration_steps(
        self,
        valid_resilience_curves: ResilienceCurves,
        link_type: RoadTypeEnum,
        hazard_range: tuple[float, float],
        expected: list[float],
    ):
        # 1. Execute test
        _result = valid_resilience_curves.get_duration_steps(link_type, hazard_range)

        # 2. Verify expectations
        assert _result == expected

    @pytest.mark.parametrize(
        "link_type, hazard_range, expected",
        [
            pytest.param(
                RoadTypeEnum.MOTORWAY, (0.2, 0.5), [1.0, 0.4], id="Motorway 0.2"
            ),
            pytest.param(
                RoadTypeEnum.MOTORWAY, (0.5, 1.2), [1.0, 0.3], id="Motorway 0.5"
            ),
        ],
    )
    def test_get_functionality_loss_ratio(
        self,
        valid_resilience_curves: ResilienceCurves,
        link_type: RoadTypeEnum,
        hazard_range: tuple[float, float],
        expected: list[float],
    ):
        # 1. Execute test
        _result = valid_resilience_curves.get_functionality_loss_ratio(
            link_type, hazard_range
        )

        # 2. Verify expectations
        assert _result == expected

    @pytest.mark.parametrize(
        "link_type, hazard_range, expected",
        [
            pytest.param(RoadTypeEnum.MOTORWAY, (0.2, 0.5), 5.0, id="Motorway 0.2-0.5"),
            pytest.param(RoadTypeEnum.MOTORWAY, (0.5, 1.2), 3.2, id="Motorway 0.5-1.2"),
        ],
    )
    def test_calculate_disruption(
        self,
        valid_resilience_curves: ResilienceCurves,
        link_type: RoadTypeEnum,
        hazard_range: tuple[float, float],
        expected: float,
    ):
<<<<<<< HEAD
        # 2. Execute test
        _result = valid_resilience_curves.calculate_disruption(link_type, hazard_range)
=======
        # 1. Execute test
        _result = valid_resilience_curves.get_disruption(link_type, hazard_range)
>>>>>>> f14a0a2c

        # 2. Verify expectations
        assert _result == pytest.approx(expected)<|MERGE_RESOLUTION|>--- conflicted
+++ resolved
@@ -84,13 +84,8 @@
         hazard_range: tuple[float, float],
         expected: float,
     ):
-<<<<<<< HEAD
-        # 2. Execute test
+        # 1. Execute test
         _result = valid_resilience_curves.calculate_disruption(link_type, hazard_range)
-=======
-        # 1. Execute test
-        _result = valid_resilience_curves.get_disruption(link_type, hazard_range)
->>>>>>> f14a0a2c
 
         # 2. Verify expectations
         assert _result == pytest.approx(expected)