--- conflicted
+++ resolved
@@ -27,15 +27,6 @@
     @pytest.fixture
     def valid_config(self) -> AnalysisConfigData:
         _config = AnalysisConfigData(project=ProjectSection())
-<<<<<<< HEAD
-        for _losses in LossesAnalysisNameList:
-            _config.analyses.append(
-                AnalysisSectionLosses(analysis=AnalysisLossesEnum.get_enum(_losses))
-            )
-        for _damages in DamagesAnalysisNameList:
-            _config.analyses.append(
-                AnalysisSectionDamages(analysis=AnalysisDamagesEnum.get_enum(_damages))
-=======
         for _indirect in LossesAnalysisNameList:
             _config.analyses.append(
                 AnalysisSectionLosses(analysis=AnalysisLossesEnum.get_enum(_indirect))
@@ -43,7 +34,6 @@
         for _direct in DamagesAnalysisNameList:
             _config.analyses.append(
                 AnalysisSectionDamages(analysis=AnalysisDamagesEnum.get_enum(_direct))
->>>>>>> 15738462
             )
         yield _config
 
@@ -51,37 +41,23 @@
         # 1. Define test data
 
         # 2. Run test
-<<<<<<< HEAD
-        _losses = [_config.analysis.config_value for _config in valid_config.losses]
-
-        # 3. Verify expectations
-        assert all(item in _losses for item in LossesAnalysisNameList)
-=======
         _indirect = [
             _config.analysis.config_value for _config in valid_config.losses_list
         ]
 
         # 3. Verify expectations
         assert all(item in _indirect for item in LossesAnalysisNameList)
->>>>>>> 15738462
 
     def test_damages(self, valid_config: AnalysisConfigData):
         # 1. Define test data
 
         # 2. Run test
-<<<<<<< HEAD
-        _damages = [_config.analysis.config_value for _config in valid_config.damages]
-
-        # 3. Verify expectations
-        assert all(item in _damages for item in DamagesAnalysisNameList)
-=======
         _direct = [
             _config.analysis.config_value for _config in valid_config.damages_list
         ]
 
         # 3. Verify expectations
         assert all(item in _direct for item in DamagesAnalysisNameList)
->>>>>>> 15738462
 
     def test_get_data_output(self):
         # 1. Define test data
