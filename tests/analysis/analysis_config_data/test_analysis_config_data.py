--- conflicted
+++ resolved
@@ -38,15 +38,8 @@
                 AnalysisSectionDamages(analysis=AnalysisDamagesEnum.get_enum(_damages))
             )
         _adaptation_config = AnalysisSectionAdaptation()
-<<<<<<< HEAD
         _adaptation_config.adaptation_options = [
             AnalysisSectionAdaptationOption(id="AO0"),
-=======
-        _adaptation_config.no_adaptation_option = AnalysisSectionAdaptationOption(
-            id="AO0"
-        )
-        _adaptation_config.adaptation_options = [
->>>>>>> 05d6811d
             AnalysisSectionAdaptationOption(id="AO1"),
             AnalysisSectionAdaptationOption(id="AO2"),
         ]
@@ -76,23 +69,14 @@
         assert all(item in _damages for item in DamagesAnalysisNameList)
 
     def test_adaptation(self, valid_config: AnalysisConfigData):
-<<<<<<< HEAD
-        # 1. Define test data
-
-        # 2. Run test
-=======
         # 1./2. Define test data/Run test
->>>>>>> 05d6811d
         _adaptation = valid_config.adaptation
 
         # 3. Verify expectations
         assert isinstance(_adaptation, AnalysisSectionAdaptation)
-<<<<<<< HEAD
-=======
         assert isinstance(
             _adaptation.no_adaptation_option, AnalysisSectionAdaptationOption
         )
->>>>>>> 05d6811d
         assert all(
             isinstance(_item, AnalysisSectionAdaptationOption)
             for _item in _adaptation.adaptation_options
