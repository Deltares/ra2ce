import pytest
from geopandas import GeoDataFrame

from ra2ce.analysis.adaptation.adaptation import Adaptation
from ra2ce.analysis.analysis_config_wrapper import AnalysisConfigWrapper
from ra2ce.analysis.analysis_input_wrapper import AnalysisInputWrapper
from tests.analysis.adaptation.conftest import AdaptationOptionCases


class TestAdaptation:
    def test_initialize(
        self,
        valid_adaptation_config: tuple[AnalysisInputWrapper, AnalysisConfigWrapper],
    ):
        # 1./2. Define test data./Run test.
        _adaptation = Adaptation(valid_adaptation_config[0], valid_adaptation_config[1])

        # 3. Verify expectations.
        assert isinstance(_adaptation, Adaptation)

    def test_run_cost_returns_gdf(
<<<<<<< HEAD
        self,
        valid_adaptation_config: tuple[AnalysisInputWrapper, AnalysisConfigWrapper],
    ):
        # 1. Define test data.
        _adaptation = Adaptation(valid_adaptation_config[0], valid_adaptation_config[1])

        # 2. Run test.
        _result = _adaptation.run_cost()

        # 3. Verify expectations.
        assert isinstance(_result, GeoDataFrame)
        assert all(
            f"{_option.id}_cost" in _result.columns
            for _option in _adaptation.adaptation_collection.adaptation_options
        )
        for _option, _expected in AdaptationOptionCases.cases[1:]:
            assert _result[f"{_option.id}_cost"].sum(axis=0) == pytest.approx(
                _expected[1]
            )

    def test_run_benefit_returns_gdf(
=======
>>>>>>> 89707e34
        self,
        valid_adaptation_config: tuple[AnalysisInputWrapper, AnalysisConfigWrapper],
    ):
        # 1. Define test data.
        _adaptation = Adaptation(valid_adaptation_config[0], valid_adaptation_config[1])

        # 2. Run test.
        _result = _adaptation.run_benefit()

        # 3. Verify expectations.
        assert isinstance(_result, GeoDataFrame)
        assert all(
            f"{_option.id}_cost" in _cost_gdf.columns
            for _option in _adaptation.adaptation_collection.adaptation_options
        )
        for _option, _, _total_cost in AdaptationOptionCases.cases[1:]:
            assert _cost_gdf[f"{_option.id}_cost"].sum(axis=0) == pytest.approx(
                _total_cost
            )

    def test_run_benefit_returns_gdf(
        self,
        valid_adaptation_config: tuple[AnalysisInputWrapper, AnalysisConfigWrapper],
    ):
        # 1. Define test data.
        _adaptation = Adaptation(valid_adaptation_config[0], valid_adaptation_config[1])

        # 2. Run test.
        _result = _adaptation.run_benefit()

        # 3. Verify expectations.
        assert isinstance(_result, GeoDataFrame)
        assert all(
            [
<<<<<<< HEAD
                f"{_option.id}_benefit" in _result.columns
                for _option in _adaptation.adaptation_collection.adaptation_options
=======
                f"{_option.id}_impact" in _result.columns
                for _option in _adaptation.adaptation_collection.all_options
>>>>>>> 89707e34
            ]
        )
        for _option, _expected in AdaptationOptionCases.cases[1:]:
            assert _result[f"{_option.id}_benefit"].sum(axis=0) == pytest.approx(
                _expected[2]
            )<|MERGE_RESOLUTION|>--- conflicted
+++ resolved
@@ -19,7 +19,6 @@
         assert isinstance(_adaptation, Adaptation)
 
     def test_run_cost_returns_gdf(
-<<<<<<< HEAD
         self,
         valid_adaptation_config: tuple[AnalysisInputWrapper, AnalysisConfigWrapper],
     ):
@@ -41,8 +40,6 @@
             )
 
     def test_run_benefit_returns_gdf(
-=======
->>>>>>> 89707e34
         self,
         valid_adaptation_config: tuple[AnalysisInputWrapper, AnalysisConfigWrapper],
     ):
@@ -77,13 +74,8 @@
         assert isinstance(_result, GeoDataFrame)
         assert all(
             [
-<<<<<<< HEAD
                 f"{_option.id}_benefit" in _result.columns
                 for _option in _adaptation.adaptation_collection.adaptation_options
-=======
-                f"{_option.id}_impact" in _result.columns
-                for _option in _adaptation.adaptation_collection.all_options
->>>>>>> 89707e34
             ]
         )
         for _option, _expected in AdaptationOptionCases.cases[1:]:
