from pathlib import Path
from shutil import copytree, rmtree
from typing import Iterator

import pytest

from ra2ce.analysis.analysis_config_data.analysis_config_data import (
    AnalysisConfigData,
    AnalysisSectionAdaptation,
    AnalysisSectionAdaptationOption,
    AnalysisSectionDamages,
    AnalysisSectionLosses,
)
from ra2ce.analysis.analysis_config_data.enums.analysis_damages_enum import (
    AnalysisDamagesEnum,
)
from ra2ce.analysis.analysis_config_data.enums.analysis_enum import AnalysisEnum
from ra2ce.analysis.analysis_config_data.enums.analysis_losses_enum import (
    AnalysisLossesEnum,
)
from ra2ce.analysis.analysis_config_data.enums.damage_curve_enum import DamageCurveEnum
from ra2ce.analysis.analysis_config_data.enums.event_type_enum import EventTypeEnum
from ra2ce.analysis.analysis_config_data.enums.traffic_period_enum import (
    TrafficPeriodEnum,
)
from ra2ce.analysis.analysis_config_data.enums.trip_purpose_enum import TripPurposeEnum
from ra2ce.analysis.analysis_config_data.enums.weighing_enum import WeighingEnum
from ra2ce.analysis.analysis_config_wrapper import AnalysisConfigWrapper
from ra2ce.analysis.analysis_input_wrapper import AnalysisInputWrapper
from ra2ce.network.network_config_data.enums.aggregate_wl_enum import AggregateWlEnum
from ra2ce.network.network_config_data.network_config_data import (
    HazardSection,
    NetworkConfigData,
    NetworkSection,
)
from ra2ce.network.network_config_wrapper import NetworkConfigWrapper
from tests import test_data, test_results


class AdaptationOptionCases:
    """
    Test cases for the adaptation options.
    """

    config_cases: list[AnalysisSectionAdaptationOption] = [
        AnalysisSectionAdaptationOption(
            id="AO0",
            name="No adaptation",
        ),
        AnalysisSectionAdaptationOption(
            id="AO1",
            name="Cheap construction, expensive maintenance",
            construction_cost=1000.0,
            construction_interval=10.0,
            maintenance_cost=200.0,
            maintenance_interval=3.0,
        ),
        AnalysisSectionAdaptationOption(
            id="AO2",
            name="Expensive construction, cheap maintenance",
            construction_cost=5000.0,
            construction_interval=100.0,
            maintenance_cost=50.0,
            maintenance_interval=3.0,
        ),
    ]
<<<<<<< HEAD
    unit_cost: list[float] = [0.0, 2693.684211, 5231.908660]
    total_cost: list[float] = [0.0, 97411702.122141, 189201512.873560]
    total_benefit: list[float] = [0.0, 0.0, 0.0]
    cases: list[
        tuple[AnalysisSectionAdaptationOption, tuple[float, float, float]]
    ] = list(zip(config_cases, zip(unit_cost, total_cost, total_benefit)))
=======
    total_cost: list[float] = [0.0, 97800589.027952, 189253296.099491]
    cases: list[tuple[AnalysisSectionAdaptationOption, float]] = list(
        zip(config_cases, total_cost)
    )
>>>>>>> 9096b12f


@pytest.fixture(name="valid_adaptation_config")
def _get_valid_adaptation_config_fixture(
    request: pytest.FixtureRequest,
    valid_analysis_ini: Path,
) -> Iterator[tuple[AnalysisInputWrapper, AnalysisConfigWrapper]]:
    """
    Create valid input and config for the adaptation analysis.

    Args:
        request (pytest.FixtureRequest): Pytest fixture request.
        valid_analysis_ini (Path): Path to a valid analysis ini file.

    Yields:
        Iterator[tuple[AnalysisInputWrapper, AnalysisConfigWrapper]]:
            Tuple with the input and config for the adaptation analysis.
    """

    def get_losses_section(analysis: AnalysisLossesEnum) -> AnalysisSectionLosses:
        return AnalysisSectionLosses(
            analysis=analysis,
            name="Losses",
            event_type=EventTypeEnum.EVENT,
            weighing=WeighingEnum.TIME,
            threshold=0,
            production_loss_per_capita_per_hour=42,
            hours_per_traffic_period=8,
            traffic_period=TrafficPeriodEnum.DAY,
            trip_purposes=[
                TripPurposeEnum.BUSINESS,
                TripPurposeEnum.COMMUTE,
                TripPurposeEnum.FREIGHT,
                TripPurposeEnum.OTHER,
            ],
            resilience_curves_file=_input_path.joinpath("resilience_curves.csv"),
            traffic_intensities_file=_input_path.joinpath("traffic_intensities.csv"),
            values_of_time_file=_input_path.joinpath("values_of_time.csv"),
            save_gpkg=True,
            save_csv=True,
        )

    _root_path = test_results.joinpath(request.node.name)
    _input_path = _root_path.joinpath("input")
    _static_path = _root_path.joinpath("static")
    _output_path = _root_path.joinpath("output")

    # Create the input files
    if _root_path.exists():
        rmtree(_root_path)

    _input_path.mkdir(parents=True)
    for _option in AdaptationOptionCases.config_cases:
        _ao_path = _input_path.joinpath(_option.id)
        copytree(test_data.joinpath("adaptation", "input"), _ao_path)
        copytree(
            test_data.joinpath("adaptation", "static"),
            _ao_path.joinpath("multi_link_losses", "static"),
        )
    copytree(test_data.joinpath("adaptation", "static"), _static_path)

    # Create the config

    # - network
    _hazard_section = HazardSection(aggregate_wl=AggregateWlEnum.MEAN)
    _network_section = NetworkSection(
        file_id="ID",
        link_type_column="highway",
    )
    _network_config_data = NetworkConfigData(
        static_path=test_results.joinpath(request.node.name, "static"),
        hazard=_hazard_section,
        network=_network_section,
    )
    _network_config = NetworkConfigWrapper.from_data(None, _network_config_data)

    # - damages
    _damages_section = AnalysisSectionDamages(
        analysis=AnalysisDamagesEnum.DAMAGES,
        name="Damages",
        event_type=EventTypeEnum.EVENT,
        damage_curve=DamageCurveEnum.MAN,
        save_gpkg=True,
        save_csv=True,
    )
    # - losses
    _single_link_losses_section = get_losses_section(
        AnalysisLossesEnum.SINGLE_LINK_LOSSES
    )
    _multi_link_losses_section = get_losses_section(
        AnalysisLossesEnum.MULTI_LINK_LOSSES
    )
    # - adaptation
    _adaptation_section = AnalysisSectionAdaptation(
        analysis=AnalysisEnum.ADAPTATION,
        name="Adaptation",
        losses_analysis=AnalysisLossesEnum.MULTI_LINK_LOSSES,
        adaptation_options=AdaptationOptionCases.config_cases,
        discount_rate=0.025,
        time_horizon=20,
        climate_factor=0.00036842,
        initial_frequency=0.01,
    )

    _analysis_data = AnalysisConfigData(
        root_path=_root_path,
        input_path=_input_path,
        static_path=_static_path,
        output_path=_output_path,
        analyses=[
            _damages_section,
            _single_link_losses_section,
            _multi_link_losses_section,
            _adaptation_section,
        ],
        aggregate_wl=AggregateWlEnum.MEAN,
    )

    _analysis_config = AnalysisConfigWrapper.from_data_with_network(
        valid_analysis_ini, _analysis_data, _network_config
    )

    _analysis_input = AnalysisInputWrapper.from_input(
        analysis=_analysis_config.config_data.adaptation,
        analysis_config=_analysis_config,
        graph_file=_analysis_config.graph_files.base_network,
        graph_file_hazard=_analysis_config.graph_files.base_network_hazard,
    )

    yield (_analysis_input, _analysis_config)<|MERGE_RESOLUTION|>--- conflicted
+++ resolved
@@ -64,19 +64,11 @@
             maintenance_interval=3.0,
         ),
     ]
-<<<<<<< HEAD
-    unit_cost: list[float] = [0.0, 2693.684211, 5231.908660]
-    total_cost: list[float] = [0.0, 97411702.122141, 189201512.873560]
+    total_cost: list[float] = [0.0, 97800589.027952, 189253296.099491]
     total_benefit: list[float] = [0.0, 0.0, 0.0]
     cases: list[
         tuple[AnalysisSectionAdaptationOption, tuple[float, float, float]]
     ] = list(zip(config_cases, zip(unit_cost, total_cost, total_benefit)))
-=======
-    total_cost: list[float] = [0.0, 97800589.027952, 189253296.099491]
-    cases: list[tuple[AnalysisSectionAdaptationOption, float]] = list(
-        zip(config_cases, total_cost)
-    )
->>>>>>> 9096b12f
 
 
 @pytest.fixture(name="valid_adaptation_config")
