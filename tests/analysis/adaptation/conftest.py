--- conflicted
+++ resolved
@@ -65,11 +65,7 @@
         ),
     ]
     unit_cost: list[float] = [0.0, 2693.684211, 5231.908660]
-<<<<<<< HEAD
-    total_cost: list[float] = [0.0, 633015.789583, 1229498.535112]
-=======
     total_cost: list[float] = [0.0, 97411702.122141, 189201512.873560]
->>>>>>> 89707e34
     cases: list[tuple[AnalysisSectionAdaptationOption, float, float]] = list(
         zip(config_cases, unit_cost, total_cost)
     )
