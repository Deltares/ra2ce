from dataclasses import dataclass

import pytest
from geopandas import GeoDataFrame
from pandas import Series

from ra2ce.analysis.adaptation.adaptation_option import AdaptationOption
from ra2ce.analysis.analysis_config_data.analysis_config_data import (
    AnalysisSectionAdaptation,
)
from ra2ce.analysis.analysis_config_data.enums.analysis_losses_enum import (
    AnalysisLossesEnum,
)
from ra2ce.analysis.analysis_config_wrapper import AnalysisConfigWrapper
from ra2ce.analysis.analysis_input_wrapper import AnalysisInputWrapper
from ra2ce.analysis.damages.damages import Damages
from ra2ce.analysis.losses.multi_link_losses import MultiLinkLosses
from ra2ce.analysis.losses.single_link_losses import SingleLinkLosses


class TestAdaptationOption:
    @pytest.mark.parametrize(
        "losses_analysis_type, losses_analysis",
        [
            (AnalysisLossesEnum.SINGLE_LINK_LOSSES, SingleLinkLosses),
            (AnalysisLossesEnum.MULTI_LINK_LOSSES, MultiLinkLosses),
        ],
    )
    def test_from_config_returns_object_with_2_analyses(
        self,
        valid_adaptation_config: tuple[AnalysisInputWrapper, AnalysisConfigWrapper],
        losses_analysis_type: AnalysisLossesEnum,
        losses_analysis: type[SingleLinkLosses | MultiLinkLosses],
    ):
        # 1. Define test data.
        _config_data = valid_adaptation_config[1].config_data
        assert _config_data.adaptation
        _config_data.adaptation.losses_analysis = losses_analysis_type
        _config_option = _config_data.adaptation.adaptation_options[0]

        # 2. Run test.
        _option = AdaptationOption.from_config(
            analysis_config=valid_adaptation_config[1],
            adaptation_option=_config_option,
        )

        # 3. Verify expectations.
        assert isinstance(_option, AdaptationOption)
        assert _option.id == _config_option.id
        assert len(_option.analyses) == 2
        assert Damages in [x.analysis_class for x in _option.analyses]
        assert losses_analysis in [x.analysis_class for x in _option.analyses]

    def test_from_config_no_damages_losses_raises(self):
        # 1. Define test data.
        _config = AnalysisConfigWrapper()

        # 2. Run test.
        with pytest.raises(ValueError) as _exc:
            AdaptationOption.from_config(
                analysis_config=_config,
                adaptation_option=AnalysisSectionAdaptation(),
            )

        # 3. Verify expectations.
        assert _exc.match(
            "Damages and losses sections are required to create an adaptation option."
        )

    @pytest.mark.parametrize(
        "constr_cost, constr_interval, maint_cost, maint_interval, net_unit_cost",
        [
            pytest.param(0.0, 0.0, 0.0, 0.0, 0.0, id="Zero costs and intervals"),
            pytest.param(
                1000.0, 10.0, 200.0, 3.0, 2704.437935, id="Cheap constr, exp maint"
            ),
            pytest.param(
                5000.0, 100.0, 50.0, 3.0, 5233.340599, id="Exp constr, cheap maint"
            ),
            pytest.param(
                0.0, 0.0, 1100.0, 1.0, 17576.780477, id="Zero constr cost and interval"
            ),
            pytest.param(
                1000.0, 100.0, 0.0, 0.0, 1000.0, id="Zero maint cost and interval"
            ),
            pytest.param(
                1000.0, 8.0, 100.0, 2.0, 3053.742434, id="Coinciding intervals"
            ),
        ],
    )
    def test_calculate_unit_cost_returns_float(
        self,
<<<<<<< HEAD
        valid_adaptation_config: tuple[AnalysisInputWrapper, AnalysisConfigWrapper],
        adaptation_option: tuple[AnalysisSectionAdaptation, tuple[float, float, float]],
=======
        constr_cost: float,
        constr_interval: float,
        maint_cost: float,
        maint_interval: float,
        net_unit_cost: float,
>>>>>>> 9096b12f
    ):
        # Mock to avoid complex setup.
        @dataclass
        class MockAdaptationOption(AdaptationOption):
            id: str

        # 1. Define test data.
        _option = MockAdaptationOption(
            id="AnOption",
            name=None,
            construction_cost=constr_cost,
            construction_interval=constr_interval,
            maintenance_cost=maint_cost,
            maintenance_interval=maint_interval,
            analyses=[],
            analysis_config=None,
        )
        _time_horizon = 20.0
        _discount_rate = 0.025

        # 2. Run test.
        _result = _option.calculate_unit_cost(_time_horizon, _discount_rate)

        # 3. Verify expectations.
<<<<<<< HEAD
        assert isinstance(_cost, float)
        assert _cost == pytest.approx(adaptation_option[1][0])

    def test_calculate_impact_returns_series(self) -> GeoDataFrame:
        @dataclass
        # Mock to avoid the need to run the impact analysis.
        class MockAdaptationOptionAnalysis:
            analysis_type: str
            result_col: str
            result: float

            def execute(self, _: AnalysisConfigWrapper) -> Series:
                return Series(self.result, index=range(_nof_rows))

        # 1. Define test data.
        _nof_rows = 10
        _analyses = [
            MockAdaptationOptionAnalysis(
                analysis_type=f"Analysis_{i}",
                result_col=f"Result_{i}",
                result=(i + 1) * 1.0e6,
            )
            for i in range(2)
        ]
        _id = "Option1"
        _option = AdaptationOption(
            id=_id,
            name=None,
            construction_cost=None,
            construction_interval=None,
            maintenance_cost=None,
            maintenance_interval=None,
            analyses=_analyses,
            analysis_config=None,
        )

        # 2. Run test.
        _result = _option.calculate_impact()

        # 3. Verify expectations.
        assert isinstance(_result, Series)
        assert _result.sum() == pytest.approx(
            _nof_rows * sum(x.result for x in _analyses)
        )
=======
        assert isinstance(_result, float)
        assert _result == pytest.approx(net_unit_cost)
>>>>>>> 9096b12f
<|MERGE_RESOLUTION|>--- conflicted
+++ resolved
@@ -90,16 +90,11 @@
     )
     def test_calculate_unit_cost_returns_float(
         self,
-<<<<<<< HEAD
-        valid_adaptation_config: tuple[AnalysisInputWrapper, AnalysisConfigWrapper],
-        adaptation_option: tuple[AnalysisSectionAdaptation, tuple[float, float, float]],
-=======
         constr_cost: float,
         constr_interval: float,
         maint_cost: float,
         maint_interval: float,
         net_unit_cost: float,
->>>>>>> 9096b12f
     ):
         # Mock to avoid complex setup.
         @dataclass
@@ -124,9 +119,8 @@
         _result = _option.calculate_unit_cost(_time_horizon, _discount_rate)
 
         # 3. Verify expectations.
-<<<<<<< HEAD
-        assert isinstance(_cost, float)
-        assert _cost == pytest.approx(adaptation_option[1][0])
+        assert isinstance(_result, float)
+        assert _result == pytest.approx(net_unit_cost)
 
     def test_calculate_impact_returns_series(self) -> GeoDataFrame:
         @dataclass
@@ -168,8 +162,4 @@
         assert isinstance(_result, Series)
         assert _result.sum() == pytest.approx(
             _nof_rows * sum(x.result for x in _analyses)
-        )
-=======
-        assert isinstance(_result, float)
-        assert _result == pytest.approx(net_unit_cost)
->>>>>>> 9096b12f
+        )