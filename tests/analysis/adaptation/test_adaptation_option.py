--- conflicted
+++ resolved
@@ -30,51 +30,23 @@
         losses_analysis: type[SingleLinkLosses | MultiLinkLosses],
     ):
         # 1. Define test data.
-<<<<<<< HEAD
-        _orig_path = valid_adaptation_config[1].config_data.input_path
-        _expected_path = _orig_path.parent.joinpath(
-            "input",
-            valid_adaptation_config[1].config_data.adaptation.adaptation_options[0].id,
-            losses_analysis_type.config_value,
-            "input",
-        )
-=======
         _config_data = valid_adaptation_config[1].config_data
         assert _config_data.adaptation
         _config_data.adaptation.losses_analysis = losses_analysis_type
         _config_option = _config_data.adaptation.adaptation_options[0]
->>>>>>> 89707e34
-
-        valid_adaptation_config[
-            1
-        ].config_data.adaptation.losses_analysis = losses_analysis_type
 
         # 2. Run test.
         _option = AdaptationOption.from_config(
             analysis_config=valid_adaptation_config[1],
-<<<<<<< HEAD
-            adaptation_option=valid_adaptation_config[
-                1
-            ].config_data.adaptation.adaptation_options[0],
-=======
             adaptation_option=_config_option,
->>>>>>> 89707e34
         )
 
         # 3. Verify expectations.
         assert isinstance(_option, AdaptationOption)
-<<<<<<< HEAD
-        assert _option.id == "AO0"
-        assert len(_option.analyses) == 2
-        assert Damages in [x.analysis_type for x in _option.analyses]
-        assert losses_analysis in [x.analysis_type for x in _option.analyses]
-        assert _expected_path in [x.analysis_input.input_path for x in _option.analyses]
-=======
         assert _option.id == _config_option.id
         assert len(_option.analyses) == 2
         assert Damages in [x.analysis_class for x in _option.analyses]
         assert losses_analysis in [x.analysis_class for x in _option.analyses]
->>>>>>> 89707e34
 
     def test_from_config_no_damages_losses_raises(self):
         # 1. Define test data.
@@ -96,11 +68,7 @@
         "adaptation_option",
         AdaptationOptionCases.cases,
     )
-<<<<<<< HEAD
-    def test_calculate_option_cost_returns_float(
-=======
     def test_calculate_unit_cost_returns_float(
->>>>>>> 89707e34
         self,
         valid_adaptation_config: tuple[AnalysisInputWrapper, AnalysisConfigWrapper],
         adaptation_option: tuple[AnalysisSectionAdaptation, float, float],
