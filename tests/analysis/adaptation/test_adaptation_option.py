import pytest

from ra2ce.analysis.adaptation.adaptation_option import AdaptationOption
from ra2ce.analysis.analysis_config_data.analysis_config_data import (
    AnalysisSectionAdaptation,
)
from ra2ce.analysis.analysis_config_data.enums.analysis_losses_enum import (
    AnalysisLossesEnum,
)
from ra2ce.analysis.analysis_config_wrapper import AnalysisConfigWrapper
from ra2ce.analysis.analysis_input_wrapper import AnalysisInputWrapper
from ra2ce.analysis.damages.damages import Damages
from ra2ce.analysis.losses.multi_link_losses import MultiLinkLosses
from ra2ce.analysis.losses.single_link_losses import SingleLinkLosses
from tests.analysis.adaptation.conftest import AdaptationOptionCases


class TestAdaptationOption:
    @pytest.mark.parametrize(
        "losses_analysis_type, losses_analysis",
        [
            (AnalysisLossesEnum.SINGLE_LINK_LOSSES, SingleLinkLosses),
            (AnalysisLossesEnum.MULTI_LINK_LOSSES, MultiLinkLosses),
        ],
    )
    def test_from_config_returns_object_with_2_analyses(
        self,
        valid_adaptation_config: tuple[AnalysisInputWrapper, AnalysisConfigWrapper],
        losses_analysis_type: AnalysisLossesEnum,
        losses_analysis: type[SingleLinkLosses | MultiLinkLosses],
    ):
        # 1. Define test data.
        _config_data = valid_adaptation_config[1].config_data
        assert _config_data.adaptation
        _config_data.adaptation.losses_analysis = losses_analysis_type
        _config_option = _config_data.adaptation.adaptation_options[0]

        # 2. Run test.
        _option = AdaptationOption.from_config(
            analysis_config=valid_adaptation_config[1],
            adaptation_option=_config_option,
        )

        # 3. Verify expectations.
        assert isinstance(_option, AdaptationOption)
        assert _option.id == _config_option.id
        assert len(_option.analyses) == 2
        assert Damages in [x.analysis_class for x in _option.analyses]
        assert losses_analysis in [x.analysis_class for x in _option.analyses]

    def test_from_config_no_damages_losses_raises(self):
        # 1. Define test data.
        _config = AnalysisConfigWrapper()

        # 2. Run test.
        with pytest.raises(ValueError) as _exc:
            AdaptationOption.from_config(
                analysis_config=_config,
                adaptation_option=AnalysisSectionAdaptation(),
            )

        # 3. Verify expectations.
        assert _exc.match(
            "Damages and losses sections are required to create an adaptation option."
        )

    @pytest.mark.parametrize(
        "adaptation_option",
        AdaptationOptionCases.cases,
    )
<<<<<<< HEAD
    def test_calculate_unit_cost(
=======
    def test_calculate_option_cost_returns_float(
>>>>>>> 4bad4221
        self,
        valid_adaptation_config: tuple[AnalysisInputWrapper, AnalysisConfigWrapper],
        adaptation_option: tuple[AnalysisSectionAdaptation, float, float],
    ):
        # 1. Define test data.
        _option = AdaptationOption.from_config(
            analysis_config=valid_adaptation_config[1],
            adaptation_option=adaptation_option[0],
        )
        _time_horizon = valid_adaptation_config[1].config_data.adaptation.time_horizon
        _discount_rate = valid_adaptation_config[1].config_data.adaptation.discount_rate

        # 2. Run test.
        _cost = _option.calculate_unit_cost(_time_horizon, _discount_rate)

        # 3. Verify expectations.
        assert isinstance(_cost, float)
        assert _cost == pytest.approx(adaptation_option[1])<|MERGE_RESOLUTION|>--- conflicted
+++ resolved
@@ -68,11 +68,7 @@
         "adaptation_option",
         AdaptationOptionCases.cases,
     )
-<<<<<<< HEAD
-    def test_calculate_unit_cost(
-=======
-    def test_calculate_option_cost_returns_float(
->>>>>>> 4bad4221
+    def test_calculate_unit_cost_returns_float(
         self,
         valid_adaptation_config: tuple[AnalysisInputWrapper, AnalysisConfigWrapper],
         adaptation_option: tuple[AnalysisSectionAdaptation, float, float],
