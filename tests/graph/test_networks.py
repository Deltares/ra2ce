--- conflicted
+++ resolved
@@ -1,9 +1,5 @@
 import shutil
-<<<<<<< HEAD
-=======
 from typing import Iterator
-
->>>>>>> d3100e00
 import pytest
 
 from ra2ce.graph.networks import Network
